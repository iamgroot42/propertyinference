# Dissecting Distribution Inference

<<<<<<< HEAD
Code for our paper 'Dissecting Distribution Inference', appearing in SaTML 2023.
=======
Code for our paper 'Dissecting Distribution Inference'. Majority of our code is setup as a library, containing implementations of attacks, defenses, model training, visualization, and other useful utilities
Adding attacks or datasets is easy, and requires inhereting from the appropriate base class with minimal changes.
>>>>>>> 8d6f2877

Folder structure:

- `rebase` : Main package that includes functionality for training models, launching white-box and black-box attacks, and logging & generating plots.
- `experiments` : Contains scripts to use the package for experiments.
<<<<<<< HEAD


If you use this code, please cite our paper:

```bibtex
@inproceedings{suri2023dissecting,
  title={Dissecting Distribution Inference},
  author={Suri, Anshuman and Lu, Yifu and Chen, Yanjin and Evans, David},
  booktitle={IEEE Conference on Secure and Trustworthy Machine Learning (SaTML)},
  year={2023}
}
```
=======
>>>>>>> 8d6f2877
<|MERGE_RESOLUTION|>--- conflicted
+++ resolved
@@ -1,17 +1,11 @@
 # Dissecting Distribution Inference
 
-<<<<<<< HEAD
 Code for our paper 'Dissecting Distribution Inference', appearing in SaTML 2023.
-=======
-Code for our paper 'Dissecting Distribution Inference'. Majority of our code is setup as a library, containing implementations of attacks, defenses, model training, visualization, and other useful utilities
-Adding attacks or datasets is easy, and requires inhereting from the appropriate base class with minimal changes.
->>>>>>> 8d6f2877
 
 Folder structure:
 
 - `rebase` : Main package that includes functionality for training models, launching white-box and black-box attacks, and logging & generating plots.
 - `experiments` : Contains scripts to use the package for experiments.
-<<<<<<< HEAD
 
 
 If you use this code, please cite our paper:
@@ -23,6 +17,4 @@
   booktitle={IEEE Conference on Secure and Trustworthy Machine Learning (SaTML)},
   year={2023}
 }
-```
-=======
->>>>>>> 8d6f2877
+```