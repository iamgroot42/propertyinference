--- conflicted
+++ resolved
@@ -33,13 +33,7 @@
         "num_adv_models": 25,
         "batch_size": 512,
         "attack_type": [
-<<<<<<< HEAD
             "KL"
-=======
-            "KL",
-            "loss_and_threshold",
-            "threshold_perpoint"
->>>>>>> ed83f0f3
         ],
         "ratios": [
             0.05,
