--- conflicted
+++ resolved
@@ -134,17 +134,12 @@
         if EXTRA:
             # model, (vloss, vacc, extras) = train(model, (train_loader, val_loader),
             model, (vloss, vacc) = train(model, (train_loader, val_loader),
-                                                 train_config=train_config,
-                                                 extra_options={
+                                         train_config=train_config,
+                                         extra_options={
                 "curren_model_num": i + train_config.offset,
-<<<<<<< HEAD
                 "save_path_fn": ds.get_save_path,
                 "use_polar_transform": data_config.use_polar_transform,
                 "more_metrics": EXTRA},
-=======
-                "save_path_fn": ds.get_save_path,},
-                # "more_metrics": EXTRA},
->>>>>>> e3afc05b
                 shuffle_defense=shuffle_defense)
             # logger.add_result(data_config.value, vloss, vacc, extras)
         else:
