# Handle multiple workers
import torch.multiprocessing
torch.multiprocessing.set_sharing_strategy('file_system')

import numpy as np
from distribution_inference.config.core import DPTrainingConfig, MiscTrainConfig
from distribution_inference.defenses.active.augment import AugmentDefense
from simple_parsing import ArgumentParser
from pathlib import Path
from distribution_inference.datasets.utils import get_dataset_wrapper, get_dataset_information
from distribution_inference.training.core import train
from distribution_inference.training.utils import save_model
from distribution_inference.config import TrainConfig, DatasetConfig, MiscTrainConfig
from distribution_inference.utils import flash_utils
from distribution_inference.logging.core import TrainingResult
from distribution_inference.defenses.active.shuffle import ShuffleDefense
import os

EXTRA = True
if __name__ == "__main__":
    parser = ArgumentParser(add_help=False)
    parser.add_argument(
        "--load_config", help="Specify config file", type=Path)
    parser.add_argument('--gpu',
                        default=None, help="device number")
    args, remaining_argv = parser.parse_known_args()
    # Attempt to extract as much information from config file as you can
    config = TrainConfig.load(args.load_config, drop_extra_fields=False)
    # Also give user the option to provide config values over CLI
    parser = ArgumentParser(parents=[parser])
    parser.add_arguments(TrainConfig, dest="train_config", default=config)
    args = parser.parse_args(remaining_argv)
    train_config = args.train_config
    if args.gpu:
        os.environ["CUDA_VISIBLE_DEVICES"] = args.gpu
    # Extract configuration information from config file
    dp_config = None
    train_config: TrainConfig = train_config
    data_config: DatasetConfig = train_config.data_config
    misc_config: MiscTrainConfig = train_config.misc_config
    if misc_config is not None:
        dp_config: DPTrainingConfig = misc_config.dp_config

        # TODO: Figure out best place to have this logic in the module
        if misc_config.adv_config:
            # Scale epsilon by 255 if requested
            if train_config.misc_config.adv_config.scale_by_255:
                train_config.misc_config.adv_config.epsilon /= 255

    # Print out arguments
    flash_utils(train_config)

    # Get dataset wrapper
    ds_wrapper_class = get_dataset_wrapper(data_config.name)

    # Get dataset info object
    ds_info = get_dataset_information(
        data_config.name)(train_config.save_every_epoch)
    exp_name = "_".join([config.data_config.split,
                        config.data_config.prop,
                        config.model_arch if config.model_arch else ds_info.default_model,
                        str(config.data_config.value),
                        str(config.offset)])
    # Define logger
    logger = TrainingResult(exp_name, train_config)
   
    # If ShuffleDefense, get non-shuffled train loader, process, then get actual ones
    shuffle_defense = None
    if train_config.misc_config is not None:
        shuffle_defense_config = train_config.misc_config.shuffle_defense_config
        if shuffle_defense_config and not train_config.expect_extra:
            raise ValueError(
                "Need access to property labels for shuffle defense. Set expect_extra to True")

        if shuffle_defense_config is not None:
            if shuffle_defense_config.augment:
                shuffle_defense = AugmentDefense(shuffle_defense_config)
            else:
                shuffle_defense = ShuffleDefense(shuffle_defense_config)

    # Create new DS object
    ds = ds_wrapper_class(data_config,
                         epoch=train_config.save_every_epoch,
                         shuffle_defense=shuffle_defense,
                         label_noise=train_config.label_noise)

    # train_ds, val_ds = ds.load_data()
    # y = []
    # for t in val_ds:
        # y.append(t[1])
    # print("loaded")
    # y = np.array(y)
    # print(max(np.mean(y == 1), 1 - np.mean(y == 1)))

    # Train models
    for i in range(1, train_config.num_models + 1):
        # Skip training model if it already exists
        # """"
        if not train_config.save_every_epoch:
            save_path = ds.get_save_path(train_config, None)
            if ds.check_if_exists(save_path, str(i + train_config.offset)):
                print(
                    f"Model {i + train_config.offset} already exists. Skipping training.")
                continue
        # """
        print("Training classifier %d / %d" % (i, train_config.num_models))

        # Get data loaders
        train_loader, val_loader = ds.get_loaders(
            batch_size=train_config.batch_size)
        #print(1/(len(train_loader.dataset)*train_config.batch_size))
        # print(len(val_loader.dataset))
        #exit(0)
        plist = []
        # for t in train_loader:
        #     _,_,prop_l = t
        #     for k in prop_l:
        #         plist.append(k)
        # print(np.mean(plist))
        # Get model
        if dp_config is None:
            if data_config.name == "synthetic":
                model = ds_info.get_model(model_arch=train_config.model_arch,
                                          n_inp=ds.dimensionality,
                                          n_classes=ds.n_classes)
            else:
                model = ds_info.get_model(model_arch=train_config.model_arch)
        else:
            model = ds_info.get_model_for_dp(
                model_arch=train_config.model_arch)

        # Train model
        if EXTRA:
            model, (vloss, vacc, extras) = train(model, (train_loader, val_loader),
                                                 train_config=train_config,
                                                 extra_options={
                "curren_model_num": i + train_config.offset,
                "save_path_fn": ds.get_save_path,
                "more_metrics": EXTRA},
                shuffle_defense=shuffle_defense)
            # logger.add_result(data_config.value, vloss, vacc, extras)
        else:
            model, (vloss, vacc) = train(model, (train_loader, val_loader),
                                         train_config=train_config,
                                         extra_options={
                "curren_model_num": i + train_config.offset,
                "save_path_fn": ds.get_save_path},
                shuffle_defense=shuffle_defense)
            # logger.add_result(data_config.value, vloss, vacc)

        # If saving only the final model
        if not train_config.save_every_epoch:
            # If adv training, suffix is a bit different
            if misc_config and misc_config.adv_config:
                suffix = "_%.2f_adv_%.2f.ch" % (vacc[0], vacc[1])
            else:
                suffix = "_%.2f.ch" % vacc

            # Get path to save model
            file_name = str(i + train_config.offset) + suffix
            save_path = ds.get_save_path(train_config, file_name)

            indices = None
            if EXTRA:
                # Also note which IDs were used for train, test
                train_ids, test_ids = ds.get_used_indices()
                indices = (train_ids, test_ids)

            # Save model
<<<<<<< HEAD
            save_model(model, save_path, indices=indices)
=======
            #save_model(model, save_path)
>>>>>>> 55d4813f
            # exit(0)

            # Save logger
            logger.save()<|MERGE_RESOLUTION|>--- conflicted
+++ resolved
@@ -16,7 +16,8 @@
 from distribution_inference.defenses.active.shuffle import ShuffleDefense
 import os
 
-EXTRA = True
+
+EXTRA = False  #True
 if __name__ == "__main__":
     parser = ArgumentParser(add_help=False)
     parser.add_argument(
@@ -167,11 +168,7 @@
                 indices = (train_ids, test_ids)
 
             # Save model
-<<<<<<< HEAD
             save_model(model, save_path, indices=indices)
-=======
-            #save_model(model, save_path)
->>>>>>> 55d4813f
             # exit(0)
 
             # Save logger
