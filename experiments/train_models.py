--- conflicted
+++ resolved
@@ -106,16 +106,7 @@
                                      extra_options={
             "curren_model_num": i + train_config.offset,
             "save_path_fn": ds.get_save_path})
-<<<<<<< HEAD
             logger.add_result(data_config.value, vloss, vacc)
-        
-      
-=======
-        print(vloss, vacc)
-        exit(0)
-        # Log results
-        logger.add_result(data_config.value, vloss, vacc)
->>>>>>> 58ee2482
 
         # If saving only the final model
         if not train_config.save_every_epoch:
