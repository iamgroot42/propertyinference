--- conflicted
+++ resolved
@@ -55,106 +55,17 @@
     # Create new DS object for both and victim
     data_config_adv_1, data_config_vic_1 = get_dfs_for_victim_and_adv(
         data_config)
-<<<<<<< HEAD
-    ds_adv_1 = ds_wrapper_class(data_config_adv_1)
     ds_vic_1 = ds_wrapper_class(data_config_vic_1, skip_data=True,label_noise=train_config.label_noise)
-    train_adv_config = get_train_config_for_adv(train_config, attack_config)
-    # Load victim models for first value
-    models_vic_1 = ds_vic_1.get_models(
-        train_config,
-        n_models=attack_config.num_victim_models,
-        on_cpu=attack_config.on_cpu,
-        shuffle=False,
-        epochwise_version=attack_config.train_config.save_every_epoch)
-
-    # For each value (of property) asked to experiment with
-    for prop_value in attack_config.values:
-        data_config_adv_2, data_config_vic_2 = get_dfs_for_victim_and_adv(
-            data_config, prop_value=prop_value)
-        
-        # Create new DS object for both and victim (for other ratio)
-        ds_adv_2 = ds_wrapper_class(data_config_adv_2)
-        ds_vic_2 = ds_wrapper_class(data_config_vic_2, skip_data=True,label_noise=train_config.label_noise)
-        # Load victim models for other value
-        models_vic_2 = ds_vic_2.get_models(
-=======
-    ds_vic_1 = ds_wrapper_class(data_config_vic_1, skip_data=True)
     ds_adv_1 = ds_wrapper_class(data_config_adv_1)
     train_adv_config = get_train_config_for_adv(train_config, attack_config)
 
     def single_evaluation(models_1_path=None, models_2_paths=None):
         # Load victim models for first value
         models_vic_1 = ds_vic_1.get_models(
->>>>>>> 47e81b2e
             train_config,
             n_models=attack_config.num_victim_models,
             on_cpu=attack_config.on_cpu,
             shuffle=False,
-<<<<<<< HEAD
-            epochwise_version=attack_config.train_config.save_every_epoch)
-        for t in range(attack_config.tries):
-            print("Ratio: {}, Trial: {}".format(prop_value,t))
-            models_adv_1 = ds_adv_1.get_models(
-                train_adv_config,
-                n_models=bb_attack_config.num_adv_models,
-                on_cpu=attack_config.on_cpu)
-            models_adv_2 = ds_adv_2.get_models(
-                train_adv_config,
-                n_models=bb_attack_config.num_adv_models,
-                on_cpu=attack_config.on_cpu)
-            # Get victim and adv predictions on loaders for first ratio
-
-            preds_adv_on_1, preds_vic_on_1, ground_truth_1 = get_vic_adv_preds_on_distr(
-                models_vic=(models_vic_1, models_vic_2),
-                models_adv=(models_adv_1, models_adv_2),
-                ds_obj=ds_adv_1,
-                batch_size=bb_attack_config.batch_size,
-                epochwise_version=attack_config.train_config.save_every_epoch,
-                preload=bb_attack_config.preload,
-                multi_class=bb_attack_config.multi_class
-            )
-            # Get victim and adv predictions on loaders for second ratio
-            preds_adv_on_2, preds_vic_on_2, ground_truth_2 = get_vic_adv_preds_on_distr(
-                models_vic=(models_vic_1, models_vic_2),
-                models_adv=(models_adv_1, models_adv_2),
-                ds_obj=ds_adv_2,
-                batch_size=bb_attack_config.batch_size,
-                epochwise_version=attack_config.train_config.save_every_epoch,
-                preload=bb_attack_config.preload,
-                multi_class=bb_attack_config.multi_class
-            )
-            # Wrap predictions to be used by the attack
-            preds_adv = PredictionsOnDistributions(
-                preds_on_distr_1=preds_adv_on_1,
-                preds_on_distr_2=preds_adv_on_2
-            )
-            preds_vic = PredictionsOnDistributions(
-                preds_on_distr_1=preds_vic_on_1,
-                preds_on_distr_2=preds_vic_on_2
-            )
-
-            # TODO: Need a better (and more modular way) to handle
-            # the redundant code above.
-
-            # For each requested attack
-            for attack_type in bb_attack_config.attack_type:
-                # Create attacker object
-                attacker_obj = get_attack(attack_type)(bb_attack_config)
-                
-                # Launch attack
-                result = attacker_obj.attack(
-                    preds_adv, preds_vic,
-                    ground_truth=(ground_truth_1, ground_truth_2),
-                    calc_acc=calculate_accuracies,
-                    epochwise_version=attack_config.train_config.save_every_epoch)
-
-                logger.add_results(attack_type, prop_value,
-                                   result[0][0], result[1][0])
-
-                # Save predictions, if requested
-                if bb_attack_config.save and attacker_obj.supports_saving_preds:
-                    save_dic = attacker_obj.wrap_preds_to_save(result)
-=======
             epochwise_version=attack_config.train_config.save_every_epoch,
             full_model=attack_config.victim_full_model,
             custom_models_path=models_1_path)
@@ -165,7 +76,7 @@
                 data_config, prop_value=prop_value)
 
             # Create new DS object for both and victim (for other ratio)
-            ds_vic_2 = ds_wrapper_class(data_config_vic_2, skip_data=True)
+            ds_vic_2 = ds_wrapper_class(data_config_vic_2, skip_data=True,label_noise=train_config.label_noise)
             ds_adv_2 = ds_wrapper_class(data_config_adv_2)
 
             # Load victim models for other value
@@ -178,7 +89,8 @@
                 full_model=attack_config.victim_full_model,
                 custom_models_path=models_2_paths[i] if models_2_paths else None)
 
-            for _ in range(attack_config.tries):
+            for t in range(attack_config.tries):
+                print("{}: trial {}".format(prop_value,t))
                 models_adv_1 = ds_adv_1.get_models(
                     train_adv_config,
                     n_models=bb_attack_config.num_adv_models,
@@ -251,7 +163,6 @@
             single_evaluation(models_1_path, model_2_paths)
     else:
         single_evaluation()
->>>>>>> 47e81b2e
 
     # Summarize results over runs, for each ratio and attack
     logger.save()