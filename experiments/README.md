--- conflicted
+++ resolved
@@ -8,43 +8,26 @@
 - `plots`: Folder where generated plots are saved
 - `log`: Folder where experimental result (JSON files) are saved
 
-# Models
-
-## Training
+## Training models
 
 `python train_models.py --load_config <your_config_file.json>`
 
-## Evaluation
-
-`python task_eval.py --load_config your_config_file.json`
-
-## KL Divergence Attack (KL) and other Black-Box attacks
+## Launching black-box attacks
 
 `python blackbox_attacks.py --load_config <your_config_file.json> --en <name_for_your_experiment>`
 
-## Permutation Invariant Network (PIN)
-
-### Train attack
+## Launching Permutation-Invariant Network meta-classifier attacks
 
 `python pin.py --load_config your_config_file.json --en name_for_your_experiment`
 
-<<<<<<< HEAD
 `python whitebox_pin.py --load_config <your_config_file.json> --en <name_for_your_experiment>`
-=======
-## Evaluate attack
->>>>>>> 8d6f2877
 
 `python pin_eval.py --load_config your_config_file.json --en name_for_your_experiment`
 
-<<<<<<< HEAD
 `python whitebox_attacks_regression.py --load_config <your_config_file.json> --en <name_for_your_experiment>`
-=======
-## Affinity Graph Attack (AGA)
->>>>>>> 8d6f2877
 
 `python aga.py --load_config your_config_file.json --en name_for_your_experiment`
 
-<<<<<<< HEAD
 `python regression_for_classification.py --load_config <your_config_file.json> --path path_to_saved_meta_classifier`
 
 ## Generating plots
@@ -60,30 +43,9 @@
 `python mi_attacks.py --load_config <your_config_file.json>`
 
 ## Use neighborhood sampling to estimate prediction probabilities (for label-only access)
-=======
-## Evaluate attack
-
-`python aga_eval.py --load_config your_config_file.json --en name_for_your_experiment`
-
-## Combined Attack (AGA+KL)
-
-`python agakl.py --load_config your_config_file.json --en name_for_your_experiment`
-
-## Analyse impact of re-sampling defense on fairness
-
-`python fairness_impact.py --load_config your_config_file.json`
-
-## Compute n_leaked values for a set of results
-
-`python get_nleaked.py --load_config your_config_file.json`
->>>>>>> 8d6f2877
 
 `python neighboring_attack.py --load_config <your_config_file.json> --en <name_for_your_experiment>`
 
 ## Evaluate fairness impact of certain training methods
 
-<<<<<<< HEAD
-`python fairness_impact.py --load_config <your_config_file.json>`
-=======
-`python generate_plots.py --log_path first_result_file second_result_file .... --legend_titles first_plot second_plot ... --savepath path_to_save_plot`
->>>>>>> 8d6f2877
+`python fairness_impact.py --load_config <your_config_file.json>`