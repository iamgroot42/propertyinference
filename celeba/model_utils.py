--- conflicted
+++ resolved
@@ -126,11 +126,7 @@
                name, dataparallel=False, is_adv=False,
                adv_folder_name="adv_train"):
     if is_adv:
-<<<<<<< HEAD
-        savepath = os.path.join(split, property, ratio, adv_folder_name, name)
-=======
         subfolder_prefix = os.path.join(split, property, ratio, adv_folder_name)
->>>>>>> 10065d8d
     else:
         subfolder_prefix = os.path.join(split, property, ratio)
 
@@ -236,10 +232,7 @@
                 start_n=start_n_fc,)
             vecs.append(fvec)
 
-<<<<<<< HEAD
-=======
         # Number of requested models read- break
->>>>>>> 10065d8d
         if len(vecs) == max_read:
             break
 
