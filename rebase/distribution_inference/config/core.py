--- conflicted
+++ resolved
@@ -100,13 +100,10 @@
     """Use processed version of data (relevant for BoneAge,CelebA)?"""
     prune: Optional[float] = 0
     """Prune graph by removing nodes? (only valid for arXiv dataset)"""
-<<<<<<< HEAD
     use_polar_transform: Optional[bool] = False
     """Transform images with polar transform (only valid for CyCNN models)"""
-=======
     adv_use_frac: Optional[float] = 1.0
     """What percentage of data should be used to train adv models (out of the quota reserved)"""
->>>>>>> e3afc05b
 
 
 @dataclass
