--- conflicted
+++ resolved
@@ -280,13 +280,8 @@
         # Define (number of people to pick, number of test images per person)
         self._prop_wise_subsample_sizes = {
             "Male": {
-<<<<<<< HEAD
                 "adv": (625, 30),
                 "victim": (2500, 50)
-=======
-                "adv": (1250, 30),
-                "victim": (5000, 50)
->>>>>>> 2ea20fe7
             }
         }
         self.n_people, self.n_in_test = self._prop_wise_subsample_sizes[self.prop][self.split]
