import numpy as np
from typing import Callable

from distribution_inference.attacks.blackbox.core import Attack, PredictionsOnDistributions
from distribution_inference.attacks.blackbox.core import _acc_per_dis
from sklearn import multiclass
DUMPING  = 10
class Epoch_LossAttack(Attack):
    def attack(self,
               preds_vic1: PredictionsOnDistributions,
               preds_vic2: PredictionsOnDistributions,
               preds_adv1: PredictionsOnDistributions,
               preds_adv2: PredictionsOnDistributions,
               ground_truth,
               calc_acc: Callable,
<<<<<<< HEAD
               get_preds:bool=False,
               ratio:bool=False):
        self.ratio = ratio
        multi_class = self.config.multi_class
        acc_1 = _acc_per_dis(preds_vic1.preds_on_distr_1,
                            preds_vic2.preds_on_distr_1,
                            ground_truth[0],
                            calc_acc,
                            multi_class=multi_class)
        acc_2 = _acc_per_dis(preds_vic1.preds_on_distr_2,
                            preds_vic2.preds_on_distr_2,
                            ground_truth[1],
                            calc_acc,multi_class=multi_class)
        return self._loss_test(acc_1,acc_2,get_preds)
=======
               get_preds: bool = False):
        acc_1 = _acc_per_dis(preds_vic1.preds_on_distr_1,
                             preds_vic2.preds_on_distr_1,
                             ground_truth[0],
                             calc_acc)
        acc_2 = _acc_per_dis(preds_vic1.preds_on_distr_2,
                             preds_vic2.preds_on_distr_2,
                             ground_truth[1],
                             calc_acc)
        return self._loss_test(acc_1, acc_2, get_preds)
>>>>>>> 3e4b9c31

    def _loss_test(self, acc_1, acc_2, get_preds: bool = False):
        #acc_1 is a tupple of list of accs on first distribution, tuple is epochwise, the list consists of models trained on first and second distr
        #assume the used distribution would have the largest increase in acc
        #dif1 is the differences of model trained on first distribution
<<<<<<< HEAD
        if self.ratio:
            dif1 = np.array([(acc_1[1][0]+DUMPING)/(acc_1[0][0]+DUMPING),(acc_2[1][0]+DUMPING)/(acc_2[0][0]+DUMPING)])#reverse order to use index as indicator variable
            preds1 = np.argmax(dif1,axis=0)
            dif2 = np.array([(acc_2[1][1]+DUMPING)/(acc_2[0][1]+DUMPING),(acc_1[1][1]+DUMPING)/(acc_1[0][1]+DUMPING)])
            preds2 = np.argmax(dif2,axis=0)
        else:
            dif1 = np.array([acc_1[1][0]-acc_1[0][0],acc_2[1][0]-acc_2[0][0]])#reverse order to use index as indicator variable
            preds1 = np.argmax(dif1,axis=0)
            dif2 = np.array([acc_2[1][1]-acc_2[0][1],acc_1[1][1]-acc_1[0][1]])
            preds2 = np.argmax(dif2,axis=0)
        if get_preds:
            return np.concatenate([preds1,preds2])
=======
        # reverse order to use index as indicator variable
        dif1 = np.array([acc_2[1][0]-acc_2[0][0], acc_1[1][0]-acc_1[0][0]])
        preds1 = np.argmax(dif1, axis=0)
        dif2 = np.array([acc_1[1][1]-acc_1[0][1], acc_2[1][1]-acc_2[0][1]])
        preds2 = np.argmax(dif2, axis=0)
        if get_preds:
            return [preds1, preds2]
>>>>>>> 3e4b9c31
        else:
            return (((100*(np.mean(preds1)+np.mean(preds2)))/2,None),(None,None),None)<|MERGE_RESOLUTION|>--- conflicted
+++ resolved
@@ -13,7 +13,6 @@
                preds_adv2: PredictionsOnDistributions,
                ground_truth,
                calc_acc: Callable,
-<<<<<<< HEAD
                get_preds:bool=False,
                ratio:bool=False):
         self.ratio = ratio
@@ -28,24 +27,11 @@
                             ground_truth[1],
                             calc_acc,multi_class=multi_class)
         return self._loss_test(acc_1,acc_2,get_preds)
-=======
-               get_preds: bool = False):
-        acc_1 = _acc_per_dis(preds_vic1.preds_on_distr_1,
-                             preds_vic2.preds_on_distr_1,
-                             ground_truth[0],
-                             calc_acc)
-        acc_2 = _acc_per_dis(preds_vic1.preds_on_distr_2,
-                             preds_vic2.preds_on_distr_2,
-                             ground_truth[1],
-                             calc_acc)
-        return self._loss_test(acc_1, acc_2, get_preds)
->>>>>>> 3e4b9c31
 
     def _loss_test(self, acc_1, acc_2, get_preds: bool = False):
         #acc_1 is a tupple of list of accs on first distribution, tuple is epochwise, the list consists of models trained on first and second distr
         #assume the used distribution would have the largest increase in acc
         #dif1 is the differences of model trained on first distribution
-<<<<<<< HEAD
         if self.ratio:
             dif1 = np.array([(acc_1[1][0]+DUMPING)/(acc_1[0][0]+DUMPING),(acc_2[1][0]+DUMPING)/(acc_2[0][0]+DUMPING)])#reverse order to use index as indicator variable
             preds1 = np.argmax(dif1,axis=0)
@@ -58,14 +44,5 @@
             preds2 = np.argmax(dif2,axis=0)
         if get_preds:
             return np.concatenate([preds1,preds2])
-=======
-        # reverse order to use index as indicator variable
-        dif1 = np.array([acc_2[1][0]-acc_2[0][0], acc_1[1][0]-acc_1[0][0]])
-        preds1 = np.argmax(dif1, axis=0)
-        dif2 = np.array([acc_1[1][1]-acc_1[0][1], acc_2[1][1]-acc_2[0][1]])
-        preds2 = np.argmax(dif2, axis=0)
-        if get_preds:
-            return [preds1, preds2]
->>>>>>> 3e4b9c31
         else:
             return (((100*(np.mean(preds1)+np.mean(preds2)))/2,None),(None,None),None)