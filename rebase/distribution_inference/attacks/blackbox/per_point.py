import numpy as np
import torch as ch
from typing import List, Tuple, Callable, Union

from distribution_inference.attacks.blackbox.core import Attack, find_threshold_pred, get_threshold_pred, order_points, PredictionsOnOneDistribution, PredictionsOnDistributions,multi_model_sampling,get_threshold_pred_multi
from distribution_inference.config import BlackBoxAttackConfig


class PerPointThresholdAttack(Attack):
    def __init__(self, config: BlackBoxAttackConfig):
        super().__init__(config)
        self.supports_saving_preds = False

    def attack(self,
               preds_adv: PredictionsOnDistributions,
               preds_vic: PredictionsOnDistributions,
               ground_truth: Tuple[List, List] = None,
               calc_acc: Callable = None,
               epochwise_version: bool = False):
        """
        Take predictions from both distributions and run attacks.
        Pick the one that works best on adversary's models
        """
        # For the multi-class case, we do not want to work with direct logit values
        # Scale them to get post-softmax probabilities
        # TODO: Actually do that

        # Get data for first distribution
        adv_accs_1, adv_preds_1, victim_accs_1, victim_preds_1, final_thresholds_1 = perpoint_threshold_test_per_dist(
            preds_adv.preds_on_distr_1,
            preds_vic.preds_on_distr_1,
            self.config,
            epochwise_version=epochwise_version,
            ground_truth=ground_truth[0])
        # Get data for second distribution
        adv_accs_2, adv_preds_2, victim_accs_2, victim_preds_2, final_thresholds_2 = perpoint_threshold_test_per_dist(
            preds_adv.preds_on_distr_2,
            preds_vic.preds_on_distr_2,
            self.config,
            epochwise_version=epochwise_version,
            ground_truth=ground_truth[1])

        # Get best adv accuracies for both distributions and compare
        chosen_distribution = 0
        if np.max(adv_accs_1) > np.max(adv_accs_2):
            adv_accs_use, adv_preds_use = adv_accs_1, adv_preds_1
            victim_accs_use, victim_preds_use = victim_accs_1, victim_preds_1
            final_thresholds_use = final_thresholds_1
        else:
            adv_accs_use, adv_preds_use = adv_accs_2, adv_preds_2
            victim_accs_use, victim_preds_use = victim_accs_2, victim_preds_2
            final_thresholds_use = final_thresholds_2
            chosen_distribution = 1

        # Out of the best distribution, pick best ratio according to accuracy on adversary's models
        chosen_ratio_index = np.argmax(adv_accs_use)
        if epochwise_version:
            victim_acc_use = victim_accs_use[:, chosen_ratio_index].tolist()
            victim_pred_use = victim_preds_use[:, chosen_ratio_index].tolist()
        else:
            victim_acc_use = victim_accs_use[chosen_ratio_index]
            victim_pred_use = victim_preds_use[chosen_ratio_index]
        adv_acc_use = adv_accs_use[chosen_ratio_index]
        adv_pred_use = adv_preds_use[chosen_ratio_index]
        final_threshold_use = final_thresholds_use[chosen_ratio_index]

        choice_information = (chosen_distribution, chosen_ratio_index, final_threshold_use)
        return [(victim_acc_use, victim_pred_use), (adv_acc_use, adv_pred_use), choice_information]

    def wrap_preds_to_save(self, result: List):
        victim_preds = result[0][1]
        adv_preds = result[1][1]
        save_dic = {'victim_preds': victim_preds, 'adv_preds': adv_preds}
        return save_dic


def _perpoint_threshold_on_ratio(
        preds_1, preds_2, classes,
        threshold, rule,
        multi2: int = 0,
        tune_final_threshold: Union[bool, float] = False):
    """
        Run perpoint threshold test (confidence)
        for a given "quartile" ratio
    """
    if multi2:
        # TODO: Implement later
        if tune_final_threshold:
            raise NotImplementedError("Tuning final threshold not implemented for multi2")

        preds, acc = get_threshold_pred_multi(
            preds_1, preds_2, threshold, rule, get_pred=True,
            multi2=multi2)
    else:
        # Combine predictions into one vector
        combined = np.concatenate((preds_1, preds_2), axis=1)

        # Compute accuracy for given predictions, thresholds, and rules
        preds, acc, final_thresh = get_threshold_pred(
            combined, classes, threshold, rule, get_pred=True,
            tune_final_threshold=tune_final_threshold)

    return 100 * acc, preds, final_thresh


def perpoint_threshold_test_per_dist(
        preds_adv: PredictionsOnOneDistribution,
        preds_victim: PredictionsOnOneDistribution,
        config: BlackBoxAttackConfig,
        epochwise_version: bool = False,
        ground_truth: Tuple[List, List] = None):
    """
        Compute thresholds (based on probabilities) for each given datapoint,
        search for thresholds using given adv model's predictions.
        Compute accuracy and predictions using given data and predictions
        on victim model's predictions.
        Try this out with different values of "quartiles", where points
        are ranked according to some utility estimate.
        If preds_victim is None, computes metrics and datapoints
        only for the adversary.
    """
    assert not (epochwise_version and config.multi), "No implementation for both epochwise and multi model"
    assert not (config.multi2 and config.multi), "No implementation for both multi model"
    assert not (
        epochwise_version and config.multi2), "No implementation for both epochwise and multi model"
    victim_preds_present = (preds_victim is not None)
    # Predictions by adversary's models
    p1 = preds_adv.preds_property_1.copy()
    p2 = preds_adv.preds_property_2.copy()
    if victim_preds_present:
        # Predictions by victim's models
        pv1 = preds_victim.preds_property_1.copy()
        pv2 = preds_victim.preds_property_2.copy()

    # Optimal order of point
    order = order_points(p1, p2)

    # Order points according to computed utility
    transpose_order = (1, 0, 2) if config.multi_class else (1, 0)
    p1 = np.transpose(p1, transpose_order)[order][::-1]
    p2 = np.transpose(p2, transpose_order)[order][::-1]
    if victim_preds_present:
        if epochwise_version:
            pv1 = [np.transpose(x, transpose_order)[order][::-1] for x in pv1]
            pv2 = [np.transpose(x, transpose_order)[order][::-1] for x in pv2]
        else:
            pv1 = np.transpose(pv1, transpose_order)[order][::-1]
            pv2 = np.transpose(pv2, transpose_order)[order][::-1]
        if config.multi:
            pv1 = multi_model_sampling(pv1, config.multi)
            pv2 = multi_model_sampling(pv2, config.multi)
    if config.multi_class:
        # If multi-class, replace predictions with loss values
        assert ground_truth is not None, "Need ground-truth for multi-class setting"
        y_gt = ground_truth[order][::-1]
        p1, p2 = np_compute_losses(p1, y_gt), np_compute_losses(p2, y_gt)
        pv1, pv2 = np_compute_losses(pv1, y_gt), np_compute_losses(pv2, y_gt)

    # Get thresholds for all points
    _, thres, rs = find_threshold_pred(p1, p2, granularity=config.granularity)

    # Ground truth
    classes_adv = np.concatenate(
        (np.zeros(p1.shape[1]), np.ones(p2.shape[1])))
    if victim_preds_present:
        if epochwise_version:
            classes_victim = [np.concatenate(
                (np.zeros(x.shape[1]), np.ones(y.shape[1]))) for (x, y) in zip(pv1, pv2)]
        else:
            classes_victim = np.concatenate(
                (np.zeros(pv1.shape[1]), np.ones(pv2.shape[1])))

    adv_accs, victim_accs, victim_preds, adv_preds, adv_final_thress = [], [], [], [], []
    for ratio in config.ratios:
        # Get first <ratio> percentile of points
        leng = int(ratio * p1.shape[0])
        p1_use, p2_use = p1[:leng], p2[:leng]
        thres_use, rs_use = thres[:leng], rs[:leng]
        if victim_preds_present:
            if epochwise_version:
                pv1_use = [x[:leng] for x in pv1]
                pv2_use = [x[:leng] for x in pv2]
            else:
                pv1_use, pv2_use = pv1[:leng], pv2[:leng]

        # Compute accuracy for given data size on adversary's models
<<<<<<< HEAD
        adv_acc, adv_pred = _perpoint_threshold_on_ratio(
            p1_use, p2_use, classes_adv, thres_use, rs_use)
=======
        adv_acc, adv_pred, adv_final_thres = _perpoint_threshold_on_ratio(
            p1_use, p2_use, classes_adv, thres_use, rs_use,
            tune_final_threshold=config.tune_final_threshold,)
>>>>>>> 76b1d984
        adv_accs.append(adv_acc)
        if victim_preds_present:
            # Compute accuracy for given data size on victim's models
            if epochwise_version:
                victim_acc, victim_pred = [], []
                for (x, y, c) in zip(pv1_use, pv2_use, classes_victim):
<<<<<<< HEAD
                    acc, pred = _perpoint_threshold_on_ratio(
                        x, y, c, thres_use, rs_use,config.multi2)
                    victim_acc.append(acc)
                    victim_pred.append(pred)
            else:
                victim_acc, victim_pred = _perpoint_threshold_on_ratio(
                    pv1_use, pv2_use, classes_victim, thres_use, rs_use,config.multi2)
=======
                    acc, pred, _ = _perpoint_threshold_on_ratio(
                        x, y, c, thres_use, rs_use,
                        config.multi2,
                        tune_final_threshold=adv_final_thres)
                    victim_acc.append(acc)
                    victim_pred.append(pred)
            else:
                victim_acc, victim_pred, _ = _perpoint_threshold_on_ratio(
                    pv1_use, pv2_use, classes_victim, thres_use, rs_use,
                    config.multi2, tune_final_threshold=adv_final_thres)
>>>>>>> 76b1d984
            victim_accs.append(victim_acc)
            # Keep track of predictions on victim's models
        victim_preds.append(victim_pred)
        adv_preds.append(adv_pred)
        adv_final_thress.append(adv_final_thres)

    adv_accs = np.array(adv_accs)
    adv_preds = np.array(adv_preds, dtype=object)
    adv_final_thress = np.array(adv_final_thress)
    if victim_preds_present:
        victim_accs = np.array(victim_accs)
        victim_preds = np.array(victim_preds, dtype=object)
    if epochwise_version:
        if victim_preds_present:
            victim_preds = np.transpose(victim_preds, (1, 0, 2))
        victim_accs = victim_accs.T
    return adv_accs, adv_preds, victim_accs, victim_preds, adv_final_thress


def np_compute_losses(preds, labels):
    """
        Convert to PyTorch tensors, compute crossentropyloss
        Convert back to numpy arrays, return.
    """
    preds_ch = ch.from_numpy(preds.copy()).transpose(0, 1)
    labels_ch = ch.from_numpy(labels.copy()).long()
    loss = ch.nn.CrossEntropyLoss(reduction='none')
    loss_vals = [loss(pred_ch, labels_ch).numpy() for pred_ch in preds_ch]
    loss_vals = np.array(loss_vals)
    return loss_vals.T<|MERGE_RESOLUTION|>--- conflicted
+++ resolved
@@ -26,14 +26,14 @@
         # TODO: Actually do that
 
         # Get data for first distribution
-        adv_accs_1, adv_preds_1, victim_accs_1, victim_preds_1, final_thresholds_1 = perpoint_threshold_test_per_dist(
+        adv_accs_1, adv_preds_1, victim_accs_1, victim_preds_1, final_thresholds_1,classes_use = perpoint_threshold_test_per_dist(
             preds_adv.preds_on_distr_1,
             preds_vic.preds_on_distr_1,
             self.config,
             epochwise_version=epochwise_version,
             ground_truth=ground_truth[0])
         # Get data for second distribution
-        adv_accs_2, adv_preds_2, victim_accs_2, victim_preds_2, final_thresholds_2 = perpoint_threshold_test_per_dist(
+        adv_accs_2, adv_preds_2, victim_accs_2, victim_preds_2, final_thresholds_2, classes_use = perpoint_threshold_test_per_dist(
             preds_adv.preds_on_distr_2,
             preds_vic.preds_on_distr_2,
             self.config,
@@ -46,12 +46,13 @@
             adv_accs_use, adv_preds_use = adv_accs_1, adv_preds_1
             victim_accs_use, victim_preds_use = victim_accs_1, victim_preds_1
             final_thresholds_use = final_thresholds_1
+            
         else:
             adv_accs_use, adv_preds_use = adv_accs_2, adv_preds_2
             victim_accs_use, victim_preds_use = victim_accs_2, victim_preds_2
             final_thresholds_use = final_thresholds_2
             chosen_distribution = 1
-
+          
         # Out of the best distribution, pick best ratio according to accuracy on adversary's models
         chosen_ratio_index = np.argmax(adv_accs_use)
         if epochwise_version:
@@ -65,7 +66,7 @@
         final_threshold_use = final_thresholds_use[chosen_ratio_index]
 
         choice_information = (chosen_distribution, chosen_ratio_index, final_threshold_use)
-        return [(victim_acc_use, victim_pred_use), (adv_acc_use, adv_pred_use), choice_information]
+        return [(victim_acc_use, victim_pred_use), (adv_acc_use, adv_pred_use), choice_information,classes_use]
 
     def wrap_preds_to_save(self, result: List):
         victim_preds = result[0][1]
@@ -184,29 +185,15 @@
                 pv1_use, pv2_use = pv1[:leng], pv2[:leng]
 
         # Compute accuracy for given data size on adversary's models
-<<<<<<< HEAD
-        adv_acc, adv_pred = _perpoint_threshold_on_ratio(
-            p1_use, p2_use, classes_adv, thres_use, rs_use)
-=======
         adv_acc, adv_pred, adv_final_thres = _perpoint_threshold_on_ratio(
             p1_use, p2_use, classes_adv, thres_use, rs_use,
             tune_final_threshold=config.tune_final_threshold,)
->>>>>>> 76b1d984
         adv_accs.append(adv_acc)
         if victim_preds_present:
             # Compute accuracy for given data size on victim's models
             if epochwise_version:
                 victim_acc, victim_pred = [], []
                 for (x, y, c) in zip(pv1_use, pv2_use, classes_victim):
-<<<<<<< HEAD
-                    acc, pred = _perpoint_threshold_on_ratio(
-                        x, y, c, thres_use, rs_use,config.multi2)
-                    victim_acc.append(acc)
-                    victim_pred.append(pred)
-            else:
-                victim_acc, victim_pred = _perpoint_threshold_on_ratio(
-                    pv1_use, pv2_use, classes_victim, thres_use, rs_use,config.multi2)
-=======
                     acc, pred, _ = _perpoint_threshold_on_ratio(
                         x, y, c, thres_use, rs_use,
                         config.multi2,
@@ -217,7 +204,6 @@
                 victim_acc, victim_pred, _ = _perpoint_threshold_on_ratio(
                     pv1_use, pv2_use, classes_victim, thres_use, rs_use,
                     config.multi2, tune_final_threshold=adv_final_thres)
->>>>>>> 76b1d984
             victim_accs.append(victim_acc)
             # Keep track of predictions on victim's models
         victim_preds.append(victim_pred)
@@ -234,7 +220,7 @@
         if victim_preds_present:
             victim_preds = np.transpose(victim_preds, (1, 0, 2))
         victim_accs = victim_accs.T
-    return adv_accs, adv_preds, victim_accs, victim_preds, adv_final_thress
+    return adv_accs, adv_preds, victim_accs, victim_preds, adv_final_thress, (classes_adv,classes_victim)
 
 
 def np_compute_losses(preds, labels):
