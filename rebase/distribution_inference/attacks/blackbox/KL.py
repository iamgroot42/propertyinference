import numpy as np
from typing import Tuple
from typing import List, Callable

from distribution_inference.attacks.blackbox.core import Attack, PredictionsOnDistributions


class KLAttack(Attack):
    
    
    def attack(self,
               preds_adv: PredictionsOnDistributions,
               preds_vic: PredictionsOnDistributions,
               ground_truth: Tuple[List, List] = None,
               calc_acc: Callable = None,
               epochwise_version: bool = False):
        """
            Perform Threshold-Test and Loss-Test attacks using
            given accuracies of models.
        """
        assert calc_acc is not None, "Must provide function to compute accuracy"
        assert not (
            self.config.multi2 and self.config.multi), "No implementation for both multi model"
        assert not (
            epochwise_version and self.config.multi2), "No implementation for both epochwise and multi model"
        
        frac = 0.8
        voting = False

        # Get values using data from first distribution
        preds_1_first, preds_1_second = get_kl_preds(
            preds_adv.preds_on_distr_1.preds_property_1,
            preds_adv.preds_on_distr_1.preds_property_2,
            preds_vic.preds_on_distr_1.preds_property_1,
            preds_vic.preds_on_distr_1.preds_property_2,
            frac=frac,
            voting=voting)
        # Get values using data from second distribution
        preds_2_first, preds_2_second = get_kl_preds(
            preds_adv.preds_on_distr_2.preds_property_1,
            preds_adv.preds_on_distr_2.preds_property_2,
            preds_vic.preds_on_distr_2.preds_property_1,
            preds_vic.preds_on_distr_2.preds_property_2,
            frac=frac,
            voting=voting)

        # Combine data
        preds_first = np.concatenate((preds_1_first, preds_2_first), 1)
        preds_second = np.concatenate((preds_1_second, preds_2_second), 1)
        preds = np.concatenate((preds_first, preds_second))

        if not voting:
            preds -= np.min(preds, 0)
            preds /= np.max(preds, 0)

        preds = np.mean(preds, 1)        
        gt = np.concatenate((np.zeros(preds_first.shape[0]), np.ones(preds_second.shape[0])))
        acc = 100 * np.mean((preds >= 0.5) == gt)

        # No concept of "choice" (are we in the Matrix :P)
        choice_information = (None, None)
        return [(acc, preds), (None, None), choice_information]
    """
    def attack(self,
               preds_adv: PredictionsOnDistributions,
               preds_vic: PredictionsOnDistributions,
               ground_truth: Tuple[List, List] = None,
               calc_acc: Callable = None,
               epochwise_version: bool = False):
        
            Perform Threshold-Test and Loss-Test attacks using
            given accuracies of models.
        
        #assert calc_acc is not None, "Must provide function to compute accuracy"
        assert not (
            self.config.multi2 and self.config.multi), "No implementation for both multi model"
        assert not (
            epochwise_version and self.config.multi2), "No implementation for both epochwise and multi model"
        frac = 0.3

        # Get values using data from first distribution
        preds_1_first, preds_1_second = get_kl_preds(
            preds_adv.preds_on_distr_1.preds_property_1,
            preds_adv.preds_on_distr_1.preds_property_2,
            preds_vic.preds_on_distr_1.preds_property_1,
            preds_vic.preds_on_distr_1.preds_property_2,
            frac=frac)
        # Get values using data from second distribution
        preds_2_first, preds_2_second = get_kl_preds(
            preds_adv.preds_on_distr_2.preds_property_1,
            preds_adv.preds_on_distr_2.preds_property_2,
            preds_vic.preds_on_distr_2.preds_property_1,
            preds_vic.preds_on_distr_2.preds_property_2,
            frac=frac)

        # Combine data
        preds_first = np.concatenate((preds_1_first, preds_2_first), 1)
        preds_second = np.concatenate((preds_1_second, preds_2_second), 1)

        # Get predictions (voting)
        preds_first = np.mean(preds_first, 1)
        preds_second = np.mean(preds_second, 1)
        preds = np.concatenate((preds_first, preds_second))
        
        gt = np.concatenate((np.zeros_like(preds_first),
                            np.ones_like(preds_second)))
        acc = np.mean((preds >= 0.5) == gt)

        # No concept of "choice" (are we in the Matrix :P)
        choice_information = (None, None)
        return [(acc, preds), (None, None), choice_information]
    """

    

def sigmoid(x):
    return 1 / (1 + np.exp(-x))


def KL(x, y, multi_class: bool = False):
    if multi_class:
        raise NotImplementedError("Not implemented multi-class model yet")
    else:
        # Get preds for other class as well
        x_, y_ = 1 - x, 1 - y
        first_term = x * (np.log(x) - np.log(y))
        second_term = x_ * (np.log(x_) - np.log(y_))
    return np.mean(first_term + second_term, 1)
def pairwise_compare(x, y, xx, yy):
    x_ = np.expand_dims(x, 2)
    y_ = np.expand_dims(y, 2)
    y_ = np.transpose(y_, (0, 2, 1))
    pairwise_comparisons = (x_ > y_)
    preds = np.array([z[xx, yy] for z in pairwise_comparisons])
    return preds


def pairwise_compare(x, y, xx, yy, voting: bool):
    x_ = np.expand_dims(x, 2)
    y_ = np.expand_dims(y, 2)
    y_ = np.transpose(y_, (0, 2, 1))
    if voting:
        pairwise_comparisons = (x_ > y_)
    else:
        pairwise_comparisons = (x_ - y_)
    preds = np.array([z[xx, yy] for z in pairwise_comparisons])
    return preds


def get_kl_preds(ka, kb, kc1, kc2, frac: float, voting: bool):
    # Apply sigmoid on all of them
    ka_, kb_ = sigmoid(ka), sigmoid(kb)
    kc1_, kc2_ = sigmoid(kc1), sigmoid(kc2)

    # Consider all unique pairs of models
    xx, yy = np.triu_indices(ka.shape[0], k=1)
    # Randomly pick pairs of models
    random_pick = np.random.permutation(xx.shape[0])[:int(frac * xx.shape[0])]
    xx, yy = xx[random_pick], yy[random_pick]

    # Compare the KL divergence between the two distributions
    # For both sets of victim models
    KL_vals_1_a = np.array([KL(ka_, x) for x in kc1_])
    KL_vals_1_b = np.array([KL(kb_, x) for x in kc1_])
    KL_vals_2_a = np.array([KL(ka_, x) for x in kc2_])
    KL_vals_2_b = np.array([KL(kb_, x) for x in kc2_])

    preds_first = pairwise_compare(
        KL_vals_1_a, KL_vals_1_b, xx, yy, voting=voting)
    preds_second = pairwise_compare(
        KL_vals_2_a, KL_vals_2_b, xx, yy, voting=voting)

    # Compare KL values
<<<<<<< HEAD
    return (KL_for_1_with_1, KL_for_1_with_2),  (KL_for_2_with_1, KL_for_2_with_2)

"""
def get_kl_preds(ka, kb, kc1, kc2, frac: float):
    # Apply sigmoid on all of them
    ka_, kb_ = sigmoid(ka), sigmoid(kb)
    kc1_, kc2_ = sigmoid(kc1), sigmoid(kc2)
   
    # Consider all unique pairs of models
    xx, yy = np.triu_indices(ka.shape[0], k=1)
    
    # Randomly pick pairs of models
    
    random_pick = np.random.permutation(xx.shape[0])[:int(frac * xx.shape[0])]
    
   
    xx, yy = xx[random_pick], yy[random_pick]
   
    # Compare the KL divergence between the two distributions
    # For both sets of victim models
    KL_vals_1_a = np.array([KL(ka_, x) for x in kc1_])
    KL_vals_1_b = np.array([KL(kb_, x) for x in kc1_])
    KL_vals_2_a = np.array([KL(ka_, x) for x in kc2_])
    KL_vals_2_b = np.array([KL(kb_, x) for x in kc2_])
    
    preds_first = pairwise_compare(KL_vals_1_a, KL_vals_1_b, xx, yy)
  
    preds_second = pairwise_compare(KL_vals_2_a, KL_vals_2_b, xx, yy)

    # Compare KL values
    return preds_first, preds_second
"""
=======
    return preds_first, preds_second
>>>>>>> d31b35ca
<|MERGE_RESOLUTION|>--- conflicted
+++ resolved
@@ -171,39 +171,4 @@
         KL_vals_2_a, KL_vals_2_b, xx, yy, voting=voting)
 
     # Compare KL values
-<<<<<<< HEAD
-    return (KL_for_1_with_1, KL_for_1_with_2),  (KL_for_2_with_1, KL_for_2_with_2)
-
-"""
-def get_kl_preds(ka, kb, kc1, kc2, frac: float):
-    # Apply sigmoid on all of them
-    ka_, kb_ = sigmoid(ka), sigmoid(kb)
-    kc1_, kc2_ = sigmoid(kc1), sigmoid(kc2)
-   
-    # Consider all unique pairs of models
-    xx, yy = np.triu_indices(ka.shape[0], k=1)
-    
-    # Randomly pick pairs of models
-    
-    random_pick = np.random.permutation(xx.shape[0])[:int(frac * xx.shape[0])]
-    
-   
-    xx, yy = xx[random_pick], yy[random_pick]
-   
-    # Compare the KL divergence between the two distributions
-    # For both sets of victim models
-    KL_vals_1_a = np.array([KL(ka_, x) for x in kc1_])
-    KL_vals_1_b = np.array([KL(kb_, x) for x in kc1_])
-    KL_vals_2_a = np.array([KL(ka_, x) for x in kc2_])
-    KL_vals_2_b = np.array([KL(kb_, x) for x in kc2_])
-    
-    preds_first = pairwise_compare(KL_vals_1_a, KL_vals_1_b, xx, yy)
-  
-    preds_second = pairwise_compare(KL_vals_2_a, KL_vals_2_b, xx, yy)
-
-    # Compare KL values
-    return preds_first, preds_second
-"""
-=======
-    return preds_first, preds_second
->>>>>>> d31b35ca
+    return preds_first, preds_second