--- conflicted
+++ resolved
@@ -2,21 +2,9 @@
 from typing import Tuple
 from typing import List, Callable
 
-<<<<<<< HEAD
-from distribution_inference.attacks.blackbox.core import Attack, threshold_test_per_dist, PredictionsOnDistributions,PredictionsOnOneDistribution,order_points
-from distribution_inference.config import BlackBoxAttackConfig
-def KL(a,b):
-    a_,b_=1-a,1-b
-    first = a*(np.log(a)-np.log(b))
-    second = a_*(np.log(a_)-np.log(b_))
-    return np.mean((first+second),1)
-def sigmoid(x):  
-    return np.exp(-np.logaddexp(0, -x))
-=======
 from distribution_inference.attacks.blackbox.core import Attack, PredictionsOnDistributions
 
 
->>>>>>> f669f40c
 class KLAttack(Attack):
     def attack(self,
                preds_adv: PredictionsOnDistributions,
@@ -34,46 +22,6 @@
         assert not (
             epochwise_version and self.config.multi2), "No implementation for both epochwise and multi model"
 
-<<<<<<< HEAD
-        # Of the chosen distribution, pick the one with the best accuracy
-        # out of all given ratios
-        
-        choice_information = (chosen_distribution, None)
-        return [(acc_use,preds_use), (None,None), choice_information]
-
-def KL_test_per_dist(preds_adv: PredictionsOnOneDistribution,
-                     preds_victim: PredictionsOnOneDistribution,
-                     config: BlackBoxAttackConfig,
-                     epochwise_version: bool = False,
-                     KL_func: Callable=KL):
-    """
-        Perform threshold-test on predictions of adversarial and victim models,
-        for each of the given ratios. Returns statistics on all ratios.
-    """
-    assert not (
-        epochwise_version and config.multi), "No implementation for both epochwise and multi model"
-    assert not (config.multi2 and config.multi), "No implementation for both multi model"
-    assert not (
-        epochwise_version and config.multi2), "No implementation for both epochwise and multi model"
-    assert not config.multi_class, "No implementation for multi class"
-    assert not epochwise_version, "No implememtation for epochwise"
-    # Predictions made by the adversary's models
-    p1, p2 = sigmoid(preds_adv.preds_property_1), sigmoid(preds_adv.preds_property_2)
-    # Predictions made by the  victim's models
-    pv1, pv2 = sigmoid(preds_victim.preds_property_1), sigmoid(preds_victim.preds_property_2)
-    KL1 = (np.array([np.average([KL_func(p1_,pv1_) for p1_ in p1]) for pv1_ in pv1]),
-    np.array([np.average([KL_func(p2_,pv1_) for p2_ in p2]) for pv1_ in pv1]))
-    KL2 =  (np.array([np.average([KL_func(p1_,pv2_) for p1_ in p1]) for pv2_ in pv2]),
-    np.array([np.average([KL_func(p2_,pv2_) for p2_ in p2]) for pv2_ in pv2]))
-    res1 = KL1[1] - KL1[0]
-    res2 = KL2[0] - KL2[1]
-    acc1 = np.average(res1>=0)
-    acc2 = np.average(res2>=0)
-    
-    
-   
-    return 100*(acc1+acc2)/2, np.hstack((res1,res2))
-=======
         # Get values using data from first distribution
         vic_1_with_1, vic_2_with_1 = get_kl_preds(
             preds_adv.preds_on_distr_1.preds_property_1,
@@ -134,5 +82,4 @@
     KL_for_2_with_2 = np.array([KL(p2, x) for x in pv2])
 
     # Compare KL values
-    return (KL_for_1_with_1, KL_for_1_with_2),  (KL_for_2_with_1, KL_for_2_with_2)
->>>>>>> f669f40c
+    return (KL_for_1_with_1, KL_for_1_with_2),  (KL_for_2_with_1, KL_for_2_with_2)