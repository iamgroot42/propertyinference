import numpy as np
from typing import Tuple
from typing import List, Callable

from distribution_inference.attacks.blackbox.core import Attack, PredictionsOnDistributions,PredictionsOnOneDistribution


class KLAttack(Attack):
    def attack(self,
               preds_adv: PredictionsOnDistributions,
               preds_vic: PredictionsOnDistributions,
               ground_truth: Tuple[List, List] = None,
               calc_acc: Callable = None,
               epochwise_version: bool = False,
               not_using_logits: bool = False):
        assert not (
            self.config.multi2 and self.config.multi), "No implementation for both multi model"
        assert not (
            epochwise_version and self.config.multi2), "No implementation for both epochwise and multi model"
        if not epochwise_version:
            return self.attack_not_epoch(preds_adv,preds_vic,ground_truth,calc_acc,not_using_logits)
        else:
            preds_v = [PredictionsOnDistributions(
                PredictionsOnOneDistribution(preds_vic.preds_on_distr_1.preds_property_1[i],preds_vic.preds_on_distr_1.preds_property_2[i]),
                PredictionsOnOneDistribution(preds_vic.preds_on_distr_2.preds_property_1[i],preds_vic.preds_on_distr_2.preds_property_2[i])
            ) for i in range(len(preds_vic.preds_on_distr_2.preds_property_1))]
            accs,preds=[],[]
            for x in preds_v:
                result = self.attack_not_epoch(preds_adv,x,ground_truth,calc_acc,not_using_logits)
                accs.append(result[0][0])
                preds.append(result[0][1])
            return [(accs, preds), (None, None), (None,None)]
<<<<<<< HEAD

=======
>>>>>>> 0679b724
    def attack_not_epoch(self,
               preds_adv: PredictionsOnDistributions,
               preds_vic: PredictionsOnDistributions,
               ground_truth: Tuple[List, List] = None,
               calc_acc: Callable = None,
               not_using_logits: bool = False):
        
        self.not_using_logits = not_using_logits

        # Get values using data from first distribution
        preds_1_first, preds_1_second = self._get_kl_preds(
            preds_adv.preds_on_distr_1.preds_property_1,
            preds_adv.preds_on_distr_1.preds_property_2,
            preds_vic.preds_on_distr_1.preds_property_1,
            preds_vic.preds_on_distr_1.preds_property_2)
        # Get values using data from second distribution
        preds_2_first, preds_2_second = self._get_kl_preds(
            preds_adv.preds_on_distr_2.preds_property_1,
            preds_adv.preds_on_distr_2.preds_property_2,
            preds_vic.preds_on_distr_2.preds_property_1,
            preds_vic.preds_on_distr_2.preds_property_2)

        # Combine data
        preds_first = np.concatenate((preds_1_first, preds_2_first), 1)
        preds_second = np.concatenate((preds_1_second, preds_2_second), 1)
        preds = np.concatenate((preds_first, preds_second))

        if not self.config.kl_voting:
            preds -= np.min(preds, 0)
            preds /= np.max(preds, 0)

        preds = np.mean(preds, 1)        
        gt = np.concatenate((np.zeros(preds_first.shape[0]), np.ones(preds_second.shape[0])))
        acc = 100 * np.mean((preds >= 0.5) == gt)

        # No concept of "choice" (are we in the Matrix :P)
        choice_information = (None, None)
        return [(acc, preds), (None, None), choice_information]
    def _get_kl_preds(self, ka, kb, kc1, kc2):
        # Apply sigmoid to ones that are not already sigmoided
        ka_, kb_ = ka, kb
        kc1_, kc2_ = kc1, kc2
        if not self.not_using_logits:
            ka_, kb_ = sigmoid(ka), sigmoid(kb)
            kc1_, kc2_ = sigmoid(kc1), sigmoid(kc2)

        # Consider all unique pairs of models
        xx, yy = np.triu_indices(ka.shape[0], k=1)
        # Randomly pick pairs of models
        random_pick = np.random.permutation(
            xx.shape[0])[:int(self.config.kl_frac * xx.shape[0])]
        xx, yy = xx[random_pick], yy[random_pick]

        # Compare the KL divergence between the two distributions
        # For both sets of victim models
        KL_vals_1_a = np.array([KL(ka_, x,
            multi_class=self.config.multi_class) for x in kc1_])
        self._check(KL_vals_1_a)
        KL_vals_1_b = np.array(
            [KL(kb_, x, multi_class=self.config.multi_class) for x in kc1_])
        self._check(KL_vals_1_b)
        KL_vals_2_a = np.array([KL(ka_, x,
            multi_class=self.config.multi_class) for x in kc2_])
        self._check(KL_vals_2_a)
        KL_vals_2_b = np.array([KL(kb_, x,
            multi_class=self.config.multi_class) for x in kc2_])
        self._check(KL_vals_2_b)

        preds_first = self._pairwise_compare(
            KL_vals_1_a, KL_vals_1_b, xx, yy)
        preds_second = self._pairwise_compare(
            KL_vals_2_a, KL_vals_2_b, xx, yy)

        # Compare KL values
        return preds_first, preds_second
    
    def _check(self, x):
        if np.sum(np.isinf(x)) > 0 or np.sum(np.isnan(x)) > 0:
            raise ValueError("Invalid values found!")

    def _pairwise_compare(self, x, y, xx, yy):
        x_ = np.expand_dims(x, 2)
        y_ = np.expand_dims(y, 2)
        y_ = np.transpose(y_, (0, 2, 1))
        if self.config.kl_voting:
            pairwise_comparisons = (x_ > y_)
        else:
            pairwise_comparisons = (x_ - y_)
        preds = np.array([z[xx, yy] for z in pairwise_comparisons])
        return preds
"""
    def attack(self,
               preds_adv: PredictionsOnDistributions,
               preds_vic: PredictionsOnDistributions,
               ground_truth: Tuple[List, List] = None,
               calc_acc: Callable = None,
               epochwise_version: bool = False):
        
            Perform Threshold-Test and Loss-Test attacks using
            given accuracies of models.
        
        #assert calc_acc is not None, "Must provide function to compute accuracy"
        assert not (
            self.config.multi2 and self.config.multi), "No implementation for both multi model"
        assert not (
            epochwise_version and self.config.multi2), "No implementation for both epochwise and multi model"
        frac = 0.3
        # Get values using data from first distribution
        preds_1_first, preds_1_second = get_kl_preds(
            preds_adv.preds_on_distr_1.preds_property_1,
            preds_adv.preds_on_distr_1.preds_property_2,
            preds_vic.preds_on_distr_1.preds_property_1,
            preds_vic.preds_on_distr_1.preds_property_2,
            frac=frac)
        # Get values using data from second distribution
        preds_2_first, preds_2_second = get_kl_preds(
            preds_adv.preds_on_distr_2.preds_property_1,
            preds_adv.preds_on_distr_2.preds_property_2,
            preds_vic.preds_on_distr_2.preds_property_1,
            preds_vic.preds_on_distr_2.preds_property_2,
            frac=frac)

        # Combine data
        preds_first = np.concatenate((preds_1_first, preds_2_first), 1)
        preds_second = np.concatenate((preds_1_second, preds_2_second), 1)

        # Get predictions (voting)
        preds_first = np.mean(preds_first, 1)
        preds_second = np.mean(preds_second, 1)
        preds = np.concatenate((preds_first, preds_second))
        
        gt = np.concatenate((np.zeros_like(preds_first),
                            np.ones_like(preds_second)))
        acc = np.mean((preds >= 0.5) == gt)

        # No concept of "choice" (are we in the Matrix :P)
        choice_information = (None, None)
        return [(acc, preds), (None, None), choice_information]
    """

def sigmoid(x):
    exp = np.exp(x)
    return exp / (1 + exp)


def KL(x, y, multi_class: bool = False):
    small_eps = 1e-4
    x_ = np.clip(x, small_eps, 1 - small_eps)
    y_ = np.clip(y, small_eps, 1 - small_eps)
    if multi_class:
        return np.mean(np.sum(x_ * (np.log(x_) - np.log(y_)),axis=2),axis=1)
    else:
        # Strategy 1: Add (or subtract) small noise to avoid NaNs/INFs
        # Get preds for other class as well
        x__, y__ = 1 - x_, 1 - y_
        first_term = x_ * (np.log(x_) - np.log(y_))
        second_term = x__ * (np.log(x__) - np.log(y__))
    return np.mean(first_term + second_term, 1)<|MERGE_RESOLUTION|>--- conflicted
+++ resolved
@@ -2,7 +2,7 @@
 from typing import Tuple
 from typing import List, Callable
 
-from distribution_inference.attacks.blackbox.core import Attack, PredictionsOnDistributions,PredictionsOnOneDistribution
+from distribution_inference.attacks.blackbox.core import Attack, PredictionsOnDistributions,PredictionsOnOneDistribution,PredictionsOnOneDistribution
 
 
 class KLAttack(Attack):
@@ -30,10 +30,7 @@
                 accs.append(result[0][0])
                 preds.append(result[0][1])
             return [(accs, preds), (None, None), (None,None)]
-<<<<<<< HEAD
 
-=======
->>>>>>> 0679b724
     def attack_not_epoch(self,
                preds_adv: PredictionsOnDistributions,
                preds_vic: PredictionsOnDistributions,
