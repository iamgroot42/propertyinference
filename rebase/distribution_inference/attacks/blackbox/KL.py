import numpy as np
from typing import Tuple
from typing import List, Callable

from distribution_inference.attacks.blackbox.core import Attack, PredictionsOnDistributions


class KLAttack(Attack):
    def attack(self,
               preds_adv: PredictionsOnDistributions,
               preds_vic: PredictionsOnDistributions,
               ground_truth: Tuple[List, List] = None,
               calc_acc: Callable = None,
               epochwise_version: bool = False,
               not_using_logits: bool = False):
        """
            Perform Threshold-Test and Loss-Test attacks using
            given accuracies of models.
        """
        assert not (
            self.config.multi2 and self.config.multi), "No implementation for both multi model"
        assert not (
            epochwise_version and self.config.multi2), "No implementation for both epochwise and multi model"
        self.not_using_logits = not_using_logits

        # Get values using data from first distribution
        preds_1_first, preds_1_second = self._get_kl_preds(
            preds_adv.preds_on_distr_1.preds_property_1,
            preds_adv.preds_on_distr_1.preds_property_2,
            preds_vic.preds_on_distr_1.preds_property_1,
            preds_vic.preds_on_distr_1.preds_property_2)
        # Get values using data from second distribution
        preds_2_first, preds_2_second = self._get_kl_preds(
            preds_adv.preds_on_distr_2.preds_property_1,
            preds_adv.preds_on_distr_2.preds_property_2,
            preds_vic.preds_on_distr_2.preds_property_1,
            preds_vic.preds_on_distr_2.preds_property_2)

        # Combine data
        preds_first = np.concatenate((preds_1_first, preds_2_first), 1)
        preds_second = np.concatenate((preds_1_second, preds_2_second), 1)
        preds = np.concatenate((preds_first, preds_second))

        if not self.config.kl_voting:
            preds -= np.min(preds, 0)
            preds /= np.max(preds, 0)

        preds = np.mean(preds, 1)        
        gt = np.concatenate((np.zeros(preds_first.shape[0]), np.ones(preds_second.shape[0])))
        acc = 100 * np.mean((preds >= 0.5) == gt)

        # No concept of "choice" (are we in the Matrix :P)
        choice_information = (None, None)
        return [(acc, preds), (None, None), choice_information]
    
    def _get_kl_preds(self, ka, kb, kc1, kc2):
        # Apply sigmoid to ones that are not already sigmoided
        ka_, kb_ = ka, kb
        kc1_, kc2_ = kc1, kc2
        if not self.not_using_logits:
            ka_, kb_ = sigmoid(ka), sigmoid(kb)
            kc1_, kc2_ = sigmoid(kc1), sigmoid(kc2)

        # Consider all unique pairs of models
        xx, yy = np.triu_indices(ka.shape[0], k=1)
        # Randomly pick pairs of models
        random_pick = np.random.permutation(
            xx.shape[0])[:int(self.config.kl_frac * xx.shape[0])]
        xx, yy = xx[random_pick], yy[random_pick]

        # Compare the KL divergence between the two distributions
        # For both sets of victim models
        KL_vals_1_a = np.array([KL(ka_, x,
            multi_class=self.config.multi_class) for x in kc1_])
        KL_vals_1_b = np.array(
            [KL(kb_, x, multi_class=self.config.multi_class) for x in kc1_])
        KL_vals_2_a = np.array([KL(ka_, x,
            multi_class=self.config.multi_class) for x in kc2_])
        KL_vals_2_b = np.array([KL(kb_, x,
            multi_class=self.config.multi_class) for x in kc2_])

        preds_first = self._pairwise_compare(
            KL_vals_1_a, KL_vals_1_b, xx, yy)
        preds_second = self._pairwise_compare(
            KL_vals_2_a, KL_vals_2_b, xx, yy)

        # Compare KL values
        return preds_first, preds_second
    
    def _pairwise_compare(self, x, y, xx, yy):
        x_ = np.expand_dims(x, 2)
        y_ = np.expand_dims(y, 2)
        y_ = np.transpose(y_, (0, 2, 1))
        if self.config.kl_voting:
            pairwise_comparisons = (x_ > y_)
        else:
            pairwise_comparisons = (x_ - y_)
        preds = np.array([z[xx, yy] for z in pairwise_comparisons])
        return preds
"""
    def attack(self,
               preds_adv: PredictionsOnDistributions,
               preds_vic: PredictionsOnDistributions,
               ground_truth: Tuple[List, List] = None,
               calc_acc: Callable = None,
               epochwise_version: bool = False):
        
            Perform Threshold-Test and Loss-Test attacks using
            given accuracies of models.
        
        #assert calc_acc is not None, "Must provide function to compute accuracy"
        assert not (
            self.config.multi2 and self.config.multi), "No implementation for both multi model"
        assert not (
            epochwise_version and self.config.multi2), "No implementation for both epochwise and multi model"
        frac = 0.3
        # Get values using data from first distribution
        preds_1_first, preds_1_second = get_kl_preds(
            preds_adv.preds_on_distr_1.preds_property_1,
            preds_adv.preds_on_distr_1.preds_property_2,
            preds_vic.preds_on_distr_1.preds_property_1,
            preds_vic.preds_on_distr_1.preds_property_2,
            frac=frac)
        # Get values using data from second distribution
        preds_2_first, preds_2_second = get_kl_preds(
            preds_adv.preds_on_distr_2.preds_property_1,
            preds_adv.preds_on_distr_2.preds_property_2,
            preds_vic.preds_on_distr_2.preds_property_1,
            preds_vic.preds_on_distr_2.preds_property_2,
            frac=frac)

        # Combine data
        preds_first = np.concatenate((preds_1_first, preds_2_first), 1)
        preds_second = np.concatenate((preds_1_second, preds_2_second), 1)

        # Get predictions (voting)
        preds_first = np.mean(preds_first, 1)
        preds_second = np.mean(preds_second, 1)
        preds = np.concatenate((preds_first, preds_second))
        
        gt = np.concatenate((np.zeros_like(preds_first),
                            np.ones_like(preds_second)))
        acc = np.mean((preds >= 0.5) == gt)

        # No concept of "choice" (are we in the Matrix :P)
        choice_information = (None, None)
        return [(acc, preds), (None, None), choice_information]
    """

def sigmoid(x):
    exp = np.exp(x)
    return exp / (1 + exp)


def KL(x, y, multi_class: bool = False):
    small_eps = 1e-6
<<<<<<< HEAD
    x_, y_ = x, y
    x_[x_ == 0] += small_eps
    x_[x_ == 1] -= small_eps
    y_[y_ == 0] += small_eps
    y_[y_ == 1] -= small_eps
=======
    x_ = np.clip(x, small_eps, 1 - small_eps)
    y_ = np.clip(y, small_eps, 1 - small_eps)
>>>>>>> 41b082d5
    if multi_class:
        return np.mean(np.sum(x * (np.log(x) - np.log(y)),axis=2),axis=1)
    else:
        # Strategy 1: Add (or subtract) small noise to avoid NaNs/INFs
        # Get preds for other class as well
        x_, y_ = 1 - x, 1 - y
        first_term = x * (np.log(x) - np.log(y))
        second_term = x_ * (np.log(x_) - np.log(y_))
        return np.mean(first_term + second_term, 1)<|MERGE_RESOLUTION|>--- conflicted
+++ resolved
@@ -154,16 +154,8 @@
 
 def KL(x, y, multi_class: bool = False):
     small_eps = 1e-6
-<<<<<<< HEAD
-    x_, y_ = x, y
-    x_[x_ == 0] += small_eps
-    x_[x_ == 1] -= small_eps
-    y_[y_ == 0] += small_eps
-    y_[y_ == 1] -= small_eps
-=======
     x_ = np.clip(x, small_eps, 1 - small_eps)
     y_ = np.clip(y, small_eps, 1 - small_eps)
->>>>>>> 41b082d5
     if multi_class:
         return np.mean(np.sum(x * (np.log(x) - np.log(y)),axis=2),axis=1)
     else:
