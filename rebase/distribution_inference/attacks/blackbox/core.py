--- conflicted
+++ resolved
@@ -36,6 +36,7 @@
     def __init__(self, config: BlackBoxAttackConfig):
         self.config = config
         self.supports_saving_preds = False
+
     def attack(self,
                preds_adv: PredictionsOnDistributions,
                preds_vic: PredictionsOnDistributions,
@@ -52,13 +53,8 @@
 
     def wrap_preds_to_save(self, result: List):
         if self.supports_saving_preds:
-<<<<<<< HEAD
             raise NotImplementedError(
                 "Method should be implemented if attack generated soft-labels")
-=======
-            raise NotImplementedError("Method should be implemented if attack generated soft-labels")
-    
->>>>>>> fa124b99
 
 
 def multi_model_sampling(arr, multi):
@@ -82,45 +78,24 @@
 
 
 def _acc_per_dis(preds_d1: PredictionsOnOneDistribution,
-<<<<<<< HEAD
                  preds_d2: PredictionsOnOneDistribution,
                  ground_truth,
                  calc_acc: Callable,
-                 t=False):
-    #pi means ith epoch
-=======
-               preds_d2: PredictionsOnOneDistribution,
-               ground_truth,
-               calc_acc: Callable,
-               t = False,
-               multi_class:bool=False):
-        #pi means ith epoch
->>>>>>> fa124b99
+                 t=False,
+                 multi_class: bool = False):
+     #pi means ith epoch
     p1 = [preds_d1.preds_property_1, preds_d1.preds_property_2]
     p2 = [preds_d2.preds_property_1, preds_d2.preds_property_2]
     transpose_order = (1, 0, 2) if multi_class else (1, 0)
     if not t:
         for i in range(2):
-<<<<<<< HEAD
-            p1[i] = np.transpose(p1[i])
-            p2[i] = np.transpose(p2[i])
-    acc1 = [100*calc_acc(p, ground_truth) for p in p1]
-    acc2 = [100*calc_acc(p, ground_truth) for p in p2]
+            p1[i] = np.transpose(p1[i], transpose_order)
+            p2[i] = np.transpose(p2[i], transpose_order)
+    acc1 = [100*calc_acc(p, ground_truth, multi_class=multi_class) for p in p1]
+    acc2 = [100*calc_acc(p, ground_truth, multi_class=multi_class) for p in p2]
     return (np.array(acc1), np.array(acc2))
 
 
-def sigmoid(x):
-    exp = np.exp(x)
-    return exp / (1 + exp)
-
-
-=======
-            p1[i] = np.transpose(p1[i],transpose_order)
-            p2[i] = np.transpose(p2[i],transpose_order)
-    acc1 = [100*calc_acc(p,ground_truth,multi_class=multi_class) for p in p1]
-    acc2 = [100*calc_acc(p,ground_truth,multi_class=multi_class) for p in p2]
-    return (np.array(acc1),np.array(acc2))
->>>>>>> fa124b99
 def threshold_test_per_dist(calc_acc: Callable,
                             preds_adv: PredictionsOnOneDistribution,
                             preds_victim: PredictionsOnOneDistribution,
@@ -143,7 +118,7 @@
     pv1, pv2 = preds_victim.preds_property_1, preds_victim.preds_property_2
 
     # Get optimal order of point
-    order = order_points(p1, p2,config.order_name)
+    order = order_points(p1, p2, config.order_name)
 
     # Order points according to computed utility
     multi_class = config.multi_class
@@ -169,7 +144,7 @@
             pv2_use = [x[:leng] for x in pv2]
         else:
             pv1_use, pv2_use = pv1[:leng], pv2[:leng]
- 
+
         # Calculate accuracies for these points in [0,100]
         accs_1 = 100 * calc_acc(p1_use, yg_use, multi_class=multi_class)
         accs_2 = 100 * calc_acc(p2_use, yg_use, multi_class=multi_class)
@@ -263,7 +238,7 @@
     return best_acc, best_threshold, best_rule
 
 
-def get_threshold_acc(X, Y, threshold, rule=None,get_preds:bool=False):
+def get_threshold_acc(X, Y, threshold, rule=None, get_preds: bool = False):
     """
         Get accuracy of predictions using given threshold,
         considering both possible (<= and >=) rules. Also
@@ -278,9 +253,9 @@
     acc_2 = np.mean(p2)
     if get_preds:
         if rule == 1:
-            return acc_1,p1
+            return acc_1, p1
         elif rule == 2:
-            return acc_2,p2
+            return acc_2, p2
         else:
             raise Exception("Need specified rule if get_preds")
     # If rule is specified, use that
@@ -376,7 +351,7 @@
 def get_threshold_pred(X, Y, threshold, rule,
                        get_pred: bool = False,
                        tune_final_threshold: Union[bool, float] = False,
-                       voting:bool=True):
+                       voting: bool = True):
     """
         Get distinguishing accuracy between distributions, given predictions
         for models on datapoints, and thresholds with prediction rules.
@@ -476,9 +451,12 @@
         return res, acc
     return acc
 
+
 def sigmoid(x):
     exp = np.exp(x)
     return exp / (1 + exp)
+
+
 def order_points1(p1s, p2s):
     """
         Estimate utility of individual points, done by taking
@@ -496,6 +474,8 @@
 
     inds = np.argsort(abs_diff)
     return inds
+
+
 def order_sq(p1s, p2s):
     """
         Estimate utility of individual points, done by taking
@@ -505,38 +485,36 @@
     if p1s.shape != p2s.shape:
         raise ValueError(
             f"Both predictions should be same shape, got {p1s.shape} and {p2s.shape}")
-    p1s = np.mean(sigmoid(p1s),axis=0)
-    p2s = np.mean(sigmoid(p2s),axis=0)
-    a1 = np.maximum(np.square(p1s-0.5)+np.square(p2s-1.0),np.square(p1s-0.5)+np.square(p2s))
-    a2 = np.maximum(np.square(p1s-1.0)+np.square(p2s-0.5),np.square(p1s)+np.square(p2s-0.5))
-    a_combined = np.maximum(a1,a2)
+    p1s = np.mean(sigmoid(p1s), axis=0)
+    p2s = np.mean(sigmoid(p2s), axis=0)
+    a1 = np.maximum(np.square(p1s-0.5)+np.square(p2s-1.0),
+                    np.square(p1s-0.5)+np.square(p2s))
+    a2 = np.maximum(np.square(p1s-1.0)+np.square(p2s-0.5),
+                    np.square(p1s)+np.square(p2s-0.5))
+    a_combined = np.maximum(a1, a2)
     if len(p1s.shape) == 3:
         # Handle multi-class case
         a_combined = np.mean(a_combined, 1)
 
-<<<<<<< HEAD
-
-def epoch_order_p(p11, p12, p21, p22):
-    #pij: ith epoch, jth distribution
-    #TODO: find a better order rather than only using the last epoch
-    return order_points(p21, p22)[::-1]
-
-
-=======
     inds = np.argsort(a_combined)
     return inds
-def order_points(p1s,p2s,order:str=None):
-        if order=="square":
-            return order_sq(p1s,p2s)
-        elif order is None:
-            return order_points1(p1s,p2s)
-        else:
-            raise Exception("No implementation")
-def epoch_order_p(p11,p12,p21,p22):
-        #pij: ith epoch, jth distribution
-        #TODO: find a better order rather than only using the last epoch
-        return order_points(p21,p22)[::-1]
->>>>>>> fa124b99
+
+
+def order_points(p1s, p2s, order: str = None):
+    if order == "square":
+        return order_sq(p1s, p2s)
+    elif order is None:
+        return order_points1(p1s, p2s)
+    else:
+        raise Exception("No implementation")
+
+
+def epoch_order_p(p11, p12, p21, p22):
+     #pij: ith epoch, jth distribution
+     #TODO: find a better order rather than only using the last epoch
+      return order_points(p21, p22)[::-1]
+
+
 def find_max_acc_threshold(preds, labels, granularity=0.01):
     """
         Find the threshold that maximizes accuracy.
