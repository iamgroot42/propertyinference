from multiprocessing.sharedctypes import Value
from typing import List, Tuple, Callable
import numpy as np
from tqdm import tqdm

from distribution_inference.config import BlackBoxAttackConfig


class PredictionsOnOneDistribution:
    def __init__(self,
                 preds_property_1: List,
                 preds_property_2: List):
        """
            Wrapper to store predictions for models
            with two different training distributions.
        """
        self.preds_property_1 = preds_property_1
        self.preds_property_2 = preds_property_2


class PredictionsOnDistributions:
    """
        Wrapper to store predictions on two distributions,
        for models trained on two different training distributions.
    """

    def __init__(self,
                 preds_on_distr_1: PredictionsOnOneDistribution,
                 preds_on_distr_2: PredictionsOnOneDistribution):
        self.preds_on_distr_1 = preds_on_distr_1
        self.preds_on_distr_2 = preds_on_distr_2


class Attack:
    def __init__(self, config: BlackBoxAttackConfig):
        self.config = config

    def attack(self,
               preds_adv: PredictionsOnDistributions,
               preds_vic: PredictionsOnDistributions,
               ground_truth: Tuple[List, List] = None,
               calc_acc: Callable = None,
               epochwise_version: bool = False):
        """
            Preds contain predictions on either of the two distributions
            on the top level. Inside, they contain predictions from models
            on first and second distributuions.
        """
        raise NotImplementedError("Attack not implemented")

def multi_model_sampling(arr,multi):
    res=np.zeros(arr.shape)
    if len(arr.shape)==2:
        leng = arr.shape[1]
        
        for i in range(leng):
            use=arr[:,np.random.permutation(leng)[:multi]]
            use=np.average(use,axis=1)
            res[:,i] = use
    elif len(arr.shape)==1:
        leng = arr.shape[0]
        for i in range(leng):
            use=arr[np.random.permutation(leng)[:multi]]
            use=np.average(use)
            res[i] = use
    else:
        raise ValueError("Dimension mismatch")
    return res

def threshold_test_per_dist(calc_acc: Callable,
                            preds_adv: PredictionsOnOneDistribution,
                            preds_victim: PredictionsOnOneDistribution,
                            y_gt: np.ndarray,
                            config: BlackBoxAttackConfig,
                            epochwise_version: bool = False,
                            multi:int=0,
                            multi2:int=0):
    """
        Perform threshold-test on predictions of adversarial and victim models,
        for each of the given ratios. Returns statistics on all ratios.
    """
    assert not (epochwise_version and multi), "No implementation for both epochwise and multi model"
    assert not (multi2 and multi), "No implementation for both multi model"
    assert not (epochwise_version and multi2), "No implementation for both epochwise and multi model"
    # Predictions made by the adversary's models
    p1, p2 = preds_adv.preds_property_1, preds_adv.preds_property_2
    # Predictions made by the  victim's models
    pv1, pv2 = preds_victim.preds_property_1, preds_victim.preds_property_2

    # Get optimal order of point
    order = order_points(p1, p2)

    # Order points according to computed utility
    multi_class = config.multi_class
    transpose_order = (1, 0, 2) if multi_class else (1, 0)
    p1 = np.transpose(p1, transpose_order)[order][::-1]
    p2 = np.transpose(p2, transpose_order)[order][::-1]
    if epochwise_version:
        pv1 = [np.transpose(x, transpose_order)[order][::-1] for x in pv1]
        pv2 = [np.transpose(x, transpose_order)[order][::-1] for x in pv2]
    else:
        pv1 = np.transpose(pv1, transpose_order)[order][::-1]
        pv2 = np.transpose(pv2, transpose_order)[order][::-1]
    yg = y_gt[order][::-1]

    adv_accs, allaccs_1, allaccs_2, f_accs = [], [], [], []
    # For all given percentile ratios
    for ratio in config.ratios:
        # Get first <ratio> percentile of points
        leng = int(ratio * p1.shape[0])
        p1_use, p2_use, yg_use = p1[:leng], p2[:leng], yg[:leng]
        if epochwise_version:
            pv1_use = [x[:leng] for x in pv1]
            pv2_use = [x[:leng] for x in pv2]
        else:
            pv1_use, pv2_use = pv1[:leng], pv2[:leng]
        
        # Calculate accuracies for these points in [0,100]
        accs_1 = 100 * calc_acc(p1_use, yg_use, multi_class=multi_class)
        accs_2 = 100 * calc_acc(p2_use, yg_use, multi_class=multi_class)

        # Find a threshold on these accuracies that maximizes
        # distinguishing accuracy
        tracc, threshold, rule = find_threshold_acc(
            accs_1, accs_2, granularity=config.granularity)
        adv_accs.append(100 * tracc)
        if epochwise_version:
            accs_victim_1 = [100 * calc_acc(pv1_use_inside, yg_use, multi_class=multi_class)
                             for pv1_use_inside in pv1_use]
            accs_victim_2 = [100 * calc_acc(pv2_use_inside, yg_use, multi_class=multi_class)
                             for pv2_use_inside in pv2_use]
        else:
<<<<<<< HEAD
            accs_victim_1 = 100 * cal_acc(pv1_use, yg_use)
            accs_victim_2 = 100 * cal_acc(pv2_use, yg_use)
        if multi:
            accs_victim_1 = multi_model_sampling(accs_victim_1,multi)
            accs_victim_2 = multi_model_sampling(accs_victim_2,multi)
=======
            accs_victim_1 = 100 * \
                calc_acc(pv1_use, yg_use, multi_class=multi_class)
            accs_victim_2 = 100 * \
                calc_acc(pv2_use, yg_use, multi_class=multi_class)
>>>>>>> 10202b60
        allaccs_1.append(accs_victim_1)
        allaccs_2.append(accs_victim_2)

        # Get accuracy on victim models using these thresholds
        if epochwise_version:
            combined = [np.concatenate((x, y)) for (
                x, y) in zip(accs_victim_1, accs_victim_2)]
            classes = [np.concatenate((np.zeros_like(x), np.ones_like(y))) for (
                x, y) in zip(accs_victim_1, accs_victim_2)]
            specific_acc = [get_threshold_acc(
                x, y, threshold, rule) for (x, y) in zip(combined, classes)]
            f_accs.append([100 * x for x in specific_acc])
        else:
            if multi2:
                specific_acc = get_threshold_acc_multi(
                accs_victim_1, accs_victim_2, threshold, multi2, rule)
            else:
                combined = np.concatenate((accs_victim_1, accs_victim_2))
                classes = np.concatenate(
                (np.zeros_like(accs_victim_1), np.ones_like(accs_victim_2)))
                specific_acc = get_threshold_acc(
                combined, classes, threshold, rule)
            f_accs.append(100 * specific_acc)

    allaccs_1 = np.array(allaccs_1)
    allaccs_2 = np.array(allaccs_2)
    f_accs = np.array(f_accs)
    if epochwise_version:
        allaccs_1 = np.transpose(allaccs_1, (1, 0, 2))
        allaccs_2 = np.transpose(allaccs_2, (1, 0, 2))
        f_accs = f_accs.T

    return np.array(adv_accs), f_accs, (allaccs_1, allaccs_2)


def find_threshold_acc(accs_1, accs_2, granularity: float = 0.1):
    """
        Find thresholds and rules for differentiating between two
        sets of predictions.
    """
    if len(accs_1.shape) == 2:
        # TODO: Implement the rest of this variant
        # For now, we will use loss values for the multi-class case
        # Multi-dimension vase with raw logit values
        # Convert to probabilities, then compute class-wise
        # threshold scores
        combined = np.concatenate((accs_1, accs_2), 0)
        lower, upper = np.min(combined, 0), np.max(combined, 0)
    else:
        # Binary-classification, so values are
        # either actual accuracies, or single logit values
        combined = np.concatenate((accs_1, accs_2))
        lower, upper = np.min(combined), np.max(combined)
    # Want to predict first set as 0s, second set as 1s
    classes = np.concatenate((np.zeros(accs_1.shape[0]), np.ones(accs_2.shape[0])))
    best_acc = 0.0
    best_threshold = 0
    best_rule = None
    while lower <= upper:
        best_of_two, rule = get_threshold_acc(combined, classes, lower)
        if best_of_two > best_acc:
            best_threshold = lower
            best_acc = best_of_two
            best_rule = rule

        lower += granularity

    return best_acc, best_threshold, best_rule


def get_threshold_acc(X, Y, threshold, rule=None):
    """
        Get accuracy of predictions using given threshold,
        considering both possible (<= and >=) rules. Also
        return which of the two rules gives a better accuracy.
    """
    # Rule-1: everything above threshold is 1 class
    acc_1 = np.mean((X >= threshold) == Y)
    # Rule-2: everything below threshold is 1 class
    acc_2 = np.mean((X <= threshold) == Y)

    # If rule is specified, use that
    if rule == 1:
        return acc_1
    elif rule == 2:
        return acc_2

    # Otherwise, find and use the one that gives the best acc
    if acc_1 >= acc_2:
        return acc_1, 1
    return acc_2, 2

def get_threshold_acc_multi(X1, X2, threshold, multi2:int, rule=None):
    l1 = X1.shape[0]
    l2 = X2.shape[0]
    Y1 = np.zeros(l1)
    Y2 = np.ones(l2)
    X1_use1 = []
    X2_use1 = []
    X1_use2 = []
    X2_use2 = []
    for i in range(l1):
        x = X1[np.random.permutation(l1)[:multi2]]
        X1_use1.append(np.mean(x>=threshold)>=0.5)
        X1_use2.append(np.mean(x<=threshold)>=0.5)
    for i in range(l2):
        x = X2[np.random.permutation(l2)[:multi2]]
        X2_use1.append(np.mean(x>=threshold)>=0.5)
        X2_use2.append(np.mean(x<=threshold)>=0.5)
    Y=np.concatenate((Y1,Y2))
    X1_use1 = np.array(X1_use1)
    X1_use2 = np.array(X1_use2)
    X2_use1 = np.array(X2_use1)
    X2_use2 = np.array(X2_use2)
    M1 = np.concatenate((X1_use1,X2_use1))
    M2 = np.concatenate((X1_use2,X2_use2))
    # Rule-1: everything above threshold is 1 class
    acc_1 = np.mean(M1 == Y)
    # Rule-2: everything below threshold is 1 class
    acc_2 = np.mean(M2 == Y)

    # If rule is specified, use that
    if rule == 1:
        return acc_1
    elif rule == 2:
        return acc_2

    # Otherwise, find and use the one that gives the best acc
    if acc_1 >= acc_2:
        return acc_1, 1
    return acc_2, 2
def find_threshold_pred(pred_1, pred_2,
                        granularity: float = 0.005,
                        verbose: bool = True):
    """
        Find thresholds and rules for differentiating between two
        sets of predictions.
    """
    if pred_1.shape[0] != pred_2.shape[0]:
        raise ValueError('Dimension Mismatch')
    thres, rules = [], []
    iterator = range(pred_1.shape[0])
    if verbose:
        iterator = tqdm(iterator)
    for i in tqdm(iterator):
        _, t, r = find_threshold_acc(pred_1[i], pred_2[i], granularity)
        while r is None:
            granularity /= 10
            _, t, r = find_threshold_acc(pred_1[i], pred_2[i], granularity)
        thres.append(t)
        rules.append(r - 1)
    thres = np.array(thres)
    rules = np.array(rules)
    predictions_combined = np.concatenate((pred_1, pred_2), axis=1)
    ground_truth = np.concatenate(
        (np.zeros(pred_1.shape[1]), np.ones(pred_2.shape[1])))
    acc = get_threshold_pred(predictions_combined, ground_truth, thres, rules)
    return acc, thres, rules


def get_threshold_pred(X, Y, threshold, rule,
                       get_pred: bool = False,
                       confidence: bool = False):
    """
        Get distinguishing accuracy between distributions, given predictions
        for models on datapoints, and thresholds with prediction rules.
        Args:
            X: predictions for models on datapoints
            Y: ground truth for datapoints
            threshold: thresholds for prediction rules
            rule: prediction rules
            get_pred: whether to return predictions
            confidence: currently no real value. May be removed soon
    """
    # X Shape: (n_samples, n_models)
    # Y Shape: (n_models)
    # threshold shape: (n_samples)
    if X.shape[1] != Y.shape[0]:
        raise ValueError('Dimension mismatch between X and Y: %d and %d should match' % (
            X.shape[1], Y.shape[0]))
    if X.shape[0] != threshold.shape[0]:
        raise ValueError('Dimension mismatch between X and threshold: %d and %d should match' % (
            X.shape[0], threshold.shape[0]))
    res = []

    # For each model
    for i in range(X.shape[1]):
        # Compute expected P[distribution=1] using given data, threshold, rules
        prob = np.average((X[:, i] <= threshold) == rule)

        if confidence:
            # Store direct average P[distribution=1]
            res.append(prob)
        else:
            # If majority (>0.5) points indicate some distribution,
            # it must be that one indeed
            res.append(prob >= 0.5)

    res = np.array(res)
    if confidence:
        acc = np.mean((res >= 0.5) == Y)
    else:
        acc = np.mean(res == Y)

    # Return predictions, if requested
    if get_pred:
        return res, acc
    return acc

def get_threshold_pred_multi(X1,X2,threshold, rule,multi2:int,
                       get_pred: bool = False,
                       ):
    # X Shape: (n_samples, n_models)
    # Y Shape: (n_models)
    # threshold shape: (n_samples)
    res = []
    l1 = X1.shape[1]
    l2 = X2.shape[1]
    Y1 = np.zeros(l1)
    Y2 = np.ones(l2)
    res1 = []
    res2 = []
    r1 = []
    r2 = []
    # For each model
    for i in range(X1.shape[1]):
        # Compute expected P[distribution=1] using given data, threshold, rules
        prob = np.average((X1[:, i] <= threshold) == rule)

            # If majority (>0.5) points indicate some distribution,
            # it must be that one indeed
        res1.append(prob >= 0.5)
    for i in range(X2.shape[1]):
        # Compute expected P[distribution=1] using given data, threshold, rules
        prob = np.average((X2[:, i] <= threshold) == rule)

            # If majority (>0.5) points indicate some distribution,
            # it must be that one indeed
        res2.append(prob >= 0.5)
    res1 = np.array(res1)
    res2 = np.array(res2)
    for i in range(l1):
        x = res1[np.random.permutation(l1)[:multi2]]
        r1.append(np.mean(x)>=0.5)
    for i in range(l1):
        x = res2[np.random.permutation(l2)[:multi2]]
        r2.append(np.mean(x)>=0.5)
    r1 = np.array(r1)
    r2 = np.array(r2)
    acc = (np.mean(r1==Y1)+np.mean(r2==Y2))/2
    res = np.concatenate((r1,r2))
    # Return predictions, if requested
    if get_pred:
        return res, acc
    return acc

def order_points(p1s, p2s):
    """
        Estimate utility of individual points, done by taking
        absolute difference in their predictions.
    """
    # TODO: This ranking should ideally on probabilities, not logits
    if p1s.shape != p2s.shape:
        raise ValueError(f"Both predictions should be same shape, got {p1s.shape} and {p2s.shape}")
    # Simple binary-classification case
    abs_diff = np.absolute(np.sum(p1s, axis=0) - np.sum(p2s, axis=0))
    # TODO: Is this really the best way to rank points?
    if len(p1s.shape) == 3:
        # Handle multi-class case
        abs_diff = np.mean(abs_diff, 1)

    inds = np.argsort(abs_diff)
    return inds<|MERGE_RESOLUTION|>--- conflicted
+++ resolved
@@ -130,18 +130,13 @@
             accs_victim_2 = [100 * calc_acc(pv2_use_inside, yg_use, multi_class=multi_class)
                              for pv2_use_inside in pv2_use]
         else:
-<<<<<<< HEAD
-            accs_victim_1 = 100 * cal_acc(pv1_use, yg_use)
-            accs_victim_2 = 100 * cal_acc(pv2_use, yg_use)
-        if multi:
-            accs_victim_1 = multi_model_sampling(accs_victim_1,multi)
-            accs_victim_2 = multi_model_sampling(accs_victim_2,multi)
-=======
             accs_victim_1 = 100 * \
                 calc_acc(pv1_use, yg_use, multi_class=multi_class)
             accs_victim_2 = 100 * \
                 calc_acc(pv2_use, yg_use, multi_class=multi_class)
->>>>>>> 10202b60
+        if multi:
+            accs_victim_1 = multi_model_sampling(accs_victim_1,multi)
+            accs_victim_2 = multi_model_sampling(accs_victim_2,multi)
         allaccs_1.append(accs_victim_1)
         allaccs_2.append(accs_victim_2)
 
