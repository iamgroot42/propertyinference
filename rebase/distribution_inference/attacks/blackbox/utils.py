--- conflicted
+++ resolved
@@ -41,27 +41,14 @@
     return np.average(1. * (preds == expanded_gt), axis=0)
 
 
-<<<<<<< HEAD
-def get_preds(loader, models: List[nn.Module],preload):
-=======
 def get_preds(loader, models: List[nn.Module],
               preload: bool = False,
               verbose: bool = True):
->>>>>>> d62639a4
     """
         Get predictions for given models on given data
     """
     predictions = []
     ground_truth = []
-<<<<<<< HEAD
-    inputs=[]
-    # Accumulate all data for given loader
-    for data in loader:
-        d, labels, _ = data
-        ground_truth.append(labels.cpu().numpy())
-        if preload:
-            inputs.append(d.cuda())
-=======
     inputs = []
     # Accumulate all data for given loader
     for data in loader:
@@ -70,7 +57,6 @@
         if preload:
             inputs.append(features.cuda())
 
->>>>>>> d62639a4
     # Get predictions for each model
     iterator = models
     if verbose:
@@ -85,26 +71,6 @@
 
         with ch.no_grad():
             predictions_on_model = []
-<<<<<<< HEAD
-            # Iterate through data-loader
-            if preload:
-               
-                for data_points in inputs:
-                # Get prediction
-                    prediction = model(data_points).detach()[:, 0]
-                    predictions_on_model.append(prediction.cpu())
-            else:
-                for data in loader:
-                    data_points, labels, _ = data
-                    data_points = data_points.cuda()
-                # Get prediction
-                    prediction = model(data_points).detach()[:, 0]
-                    predictions_on_model.append(prediction.cpu())
-            del model
-            gc.collect()
-            ch.cuda.empty_cache()
-            
-=======
 
             # Skip multiple CPU-CUDA copy ops
             if preload:
@@ -119,10 +85,11 @@
                     # Get prediction
                     prediction = model(data_points).detach()[:, 0]
                     predictions_on_model.append(prediction.cpu())
->>>>>>> d62639a4
         predictions_on_model = ch.cat(predictions_on_model)
         predictions.append(predictions_on_model)
-
+        del model
+        gc.collect()
+        ch.cuda.empty_cache()
     predictions = ch.stack(predictions, 0)
     ground_truth = np.concatenate(ground_truth, axis=0)
     if preload:
@@ -135,13 +102,6 @@
 
 def _get_preds_for_vic_and_adv(models_vic: List[nn.Module],
                                models_adv: List[nn.Module],
-<<<<<<< HEAD
-                               loader,preload):
-    # Get predictions for victim models and data
-    preds_vic, ground_truth = get_preds(loader, models_vic,preload)
-    # Get predictions for adversary models and data
-    preds_adv, ground_truth_repeat = get_preds(loader, models_adv,preload)
-=======
                                loader,
                                epochwise_version: bool = False,
                                preload: bool = False):
@@ -163,7 +123,6 @@
     # Get predictions for adversary models and data
     preds_adv, ground_truth_repeat = get_preds(
         loader, models_adv, preload=preload)
->>>>>>> d62639a4
     assert np.all(ground_truth == ground_truth_repeat), "Val loader is probably shuffling data!"
     return preds_vic, preds_adv, ground_truth
 
@@ -173,12 +132,8 @@
         models_adv: Tuple[List[nn.Module], List[nn.Module]],
         ds_obj: CustomDatasetWrapper,
         batch_size: int,
-<<<<<<< HEAD
-        preload:bool=False):
-=======
         epochwise_version: bool = False,
         preload: bool = False):
->>>>>>> d62639a4
     # Get val data loader (should be same for all models, since get_loaders() gets new data for every call)
     _, loader = ds_obj.get_loaders(batch_size=batch_size)
 
@@ -186,12 +141,6 @@
 
     # Get predictions for first set of models
     preds_vic_1, preds_adv_1, ground_truth = _get_preds_for_vic_and_adv(
-<<<<<<< HEAD
-        models_vic[0], models_adv[0], loader,preload)
-    # Get predictions for second set of models
-    preds_vic_2, preds_adv_2, _ = _get_preds_for_vic_and_adv(
-        models_vic[1], models_adv[1], loader,preload)
-=======
         models_vic[0], models_adv[0], loader,
         epochwise_version=epochwise_version,
         preload=preload)
@@ -200,7 +149,6 @@
         models_vic[1], models_adv[1], loader,
         epochwise_version=epochwise_version,
         preload=preload)
->>>>>>> d62639a4
     adv_preds = PredictionsOnOneDistribution(
         preds_property_1=preds_adv_1,
         preds_property_2=preds_adv_2
