--- conflicted
+++ resolved
@@ -125,12 +125,7 @@
                             self.df.append({
                                 self.columns[0]: float(ratio),
                                 # Temporary (below) - ideally all results should be in [0, 100] across entire module
-<<<<<<< HEAD
                                 self.columns[1]: result,#*100 if result<=1 else result,  # * 100,
-=======
-                                # * 100,
-                                self.columns[1]: result*100 if result <= 1 else result,
->>>>>>> cc1cacbd
                                 self.columns[2]: column_name,
                                 self.columns[3]: epoch + 1})
                     else:
